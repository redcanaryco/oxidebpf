<<<<<<< HEAD
use libc::syscall;
use nix::errno::errno;
use std::borrow::Borrow;
use std::error::Error;
use std::os::raw::{c_int, c_uint, c_ulong};
use std::os::unix::io::RawFd;
use syscalls::SYS_bpf;
use std::mem::MaybeUninit;

pub enum BpfMapType {
    BPF_MAP_TYPE_UNSPEC = 0, /* Reserve 0 as invalid map type */
    BPF_MAP_TYPE_HASH = 1,
    BPF_MAP_TYPE_ARRAY = 2,
    BPF_MAP_TYPE_PROG_ARRAY = 3,
    BPF_MAP_TYPE_PERF_EVENT_ARRAY = 4,
    BPF_MAP_TYPE_PERCPU_HASH = 5,
    BPF_MAP_TYPE_PERCPU_ARRAY = 6,
    BPF_MAP_TYPE_STACK_TRACE = 7,
    BPF_MAP_TYPE_CGROUP_ARRAY = 8,
    BPF_MAP_TYPE_LRU_HASH = 9,
    BPF_MAP_TYPE_LRU_PERCPU_HASH = 10,
    BPF_MAP_TYPE_LPM_TRIE = 11,
    BPF_MAP_TYPE_ARRAY_OF_MAPS = 12,
    BPF_MAP_TYPE_HASH_OF_MAPS = 13,
    BPF_MAP_TYPE_DEVMAP = 14,
    BPF_MAP_TYPE_SOCKMAP = 15,
    BPF_MAP_TYPE_CPUMAP = 16,
}
=======
use libc::{syscall, SYS_bpf};
use std::convert::{From, TryFrom};
use std::os::raw::{c_int, c_short, c_uchar, c_uint, c_ulong};

use crate::error::*;
>>>>>>> 741bc0c8

// TODO: bpf_attr struct
// union bpf_attr {
//     struct {    /* Used by BPF_MAP_CREATE */
//     __u32         map_type;
//     __u32         key_size;    /* size of key in bytes */
//     __u32         value_size;  /* size of value in bytes */
//     __u32         max_entries; /* maximum number of entries
//                                                  in a map */
//     };
//
//     struct {    /* Used by BPF_MAP_*_ELEM and BPF_MAP_GET_NEXT_KEY
//                               commands */
//     __u32         map_fd;
//     __aligned_u64 key;
//     union {
//     __aligned_u64 value;
//     __aligned_u64 next_key;
//     };
//     __u64         flags;
//     };
//
//     struct {    /* Used by BPF_PROG_LOAD */
//     __u32         prog_type;
//     __u32         insn_cnt;
//     __aligned_u64 insns;      /* 'const struct bpf_insn *' */
//     __aligned_u64 license;    /* 'const char *' */
//     __u32         log_level;  /* verbosity level of verifier */
//     __u32         log_size;   /* size of user buffer */
//     __aligned_u64 log_buf;    /* user supplied 'char *'
//                                                 buffer */
//     __u32         kern_version;
//     /* checked when prog_type=kprobe
//        (since Linux 4.1) */
//     };
// } __attribute__((aligned(8)));

// TODO: guaranteed alignment crate

#[repr(align(8), C)]
#[derive(Clone, Copy)]
struct MapConfig {
    map_type: c_uint,
    key_size: c_uint,
    value_size: c_uint,
    max_entries: c_uint,
}

#[repr(align(8), C)]
#[derive(Clone, Copy)]
union KeyVal {
    value: c_ulong,
    next_key: c_ulong,
}

#[repr(align(8), C)]
#[derive(Clone, Copy)]
struct MapElem {
    map_fd: c_uint,
    key: c_ulong,
    keyval: KeyVal,
    flags: c_ulong,
}

#[repr(align(8), C)]
#[derive(Clone, Copy)]
struct BpfProgLoad {
    prog_type: c_uint,
    insn_cnt: c_uint,
    insns: c_ulong,   // const struct bpf_insn
    license: c_ulong, // const char *
    log_level: c_uint,
    log_size: c_uint,
    log_buf: c_ulong, // 'char *' buffer
                      //kern_version: c_uint,
}

#[repr(align(8), C)]
union BpfAttr {
    MapConfig: MapConfig,
    MapElem: MapElem,
    BpfProgLoad: BpfProgLoad,
}

#[derive(Clone)]
pub(crate) struct BpfCode(pub Vec<BpfInsn>);

impl TryFrom<&[u8]> for BpfCode {
    type Error = EbpfParserError;
    fn try_from(raw: &[u8]) -> Result<Self, Self::Error> {
        println!("{} {}", raw.len(), std::mem::size_of::<BpfInsn>());
        if raw.len() < std::mem::size_of::<BpfInsn>()
            || raw.len() % std::mem::size_of::<BpfInsn>() != 0
        {
            return Err(EbpfParserError::InvalidElf);
        }
        let mut instructions: Vec<BpfInsn> = Vec::new();
        for i in (0..raw.len()).step_by(std::mem::size_of::<BpfInsn>()) {
            instructions.push(BpfInsn::try_from(
                &raw[i..i + std::mem::size_of::<BpfInsn>()],
            )?);
        }
        Ok(BpfCode(instructions))
    }
}

#[repr(C)]
#[derive(Clone)]
pub(crate) struct BpfInsn {
    pub code: c_uchar,
    pub regs: c_uchar,
    pub off: c_short,
    pub imm: c_int,
}

impl TryFrom<&[u8]> for BpfInsn {
    type Error = EbpfParserError;
    fn try_from(raw: &[u8]) -> Result<Self, Self::Error> {
        if raw.len() < std::mem::size_of::<BpfInsn>() {
            return Err(EbpfParserError::InvalidElf);
        }
        Ok(unsafe { std::ptr::read(raw.as_ptr() as *const _) })
    }
}

/// The map definition found in an eBPF object.
/// Unsupported fields: `pinned` and `namespace`
/// * @TODO: Possibly a duplicate of `MapConfig`
#[repr(C)]
#[derive(Clone)]
pub(crate) struct BpfMapDef {
    pub map_type: c_uint,
    pub key_size: c_uint,
    pub value_size: c_uint,
    pub max_entries: c_uint,
    pub map_flags: c_uint,
}

impl TryFrom<&[u8]> for BpfMapDef {
    type Error = EbpfParserError;
    fn try_from(raw: &[u8]) -> Result<Self, Self::Error> {
        if raw.len() < std::mem::size_of::<BpfMapDef>() {
            return Err(EbpfParserError::InvalidElf);
        }
        Ok(unsafe { std::ptr::read(raw.as_ptr() as *const _) })
    }
}

#[derive(Clone, PartialEq)]
pub(crate) enum ObjectMapType {
    Unspec,
    Map,
    Data,
    Bss,
    RoData,
}

impl From<&str> for ObjectMapType {
    fn from(value: &str) -> Self {
        match value {
            ".bss" => ObjectMapType::Bss,
            ".data" => ObjectMapType::Data,
            ".rodata" => ObjectMapType::RoData,
            "maps" => ObjectMapType::Map,
            _ => ObjectMapType::Unspec,
        }
    }
}

#[derive(Clone, PartialEq)]
pub(crate) enum ObjectProgramType {
    Unspec,
    Kprobe,
    Kretprobe,
    Uprobe,
    Uretprobe,
    Tracepoint,
    RawTracepoint,
}

impl From<ObjectProgramType> for u32 {
    fn from(value: ObjectProgramType) -> u32 {
        match value {
            ObjectProgramType::Kprobe
            | ObjectProgramType::Kretprobe
            | ObjectProgramType::Uprobe
            | ObjectProgramType::Uretprobe => bpf_prog_type::BPF_PROG_TYPE_KPROBE,
            ObjectProgramType::Tracepoint => bpf_prog_type::BPF_PROG_TYPE_TRACEPOINT,
            ObjectProgramType::RawTracepoint => bpf_prog_type::BPF_PROG_TYPE_RAW_TRACEPOINT,
            ObjectProgramType::Unspec => bpf_map_type::BPF_PROG_TYPE_UNSPEC,
        }
    }
}

impl From<&str> for ObjectProgramType {
    fn from(value: &str) -> Self {
        match value {
            "kprobe" => ObjectProgramType::Kprobe,
            "kretprobe" => ObjectProgramType::Kretprobe,
            "uprobe" => ObjectProgramType::Uprobe,
            "uretprobe" => ObjectProgramType::Uretprobe,
            "tracepoint" => ObjectProgramType::Tracepoint,
            "rawtracepoint" => ObjectProgramType::RawTracepoint,
            _ => ObjectProgramType::Unspec,
        }
    }
}

mod bpf_prog_type {
    pub const BPF_PROG_TYPE_UNSPEC: u32 = 0;
    pub const BPF_PROG_TYPE_SOCKET_FILTER: u32 = 1;
    pub const BPF_PROG_TYPE_KPROBE: u32 = 2;
    pub const BPF_PROG_TYPE_SCHED_CLS: u32 = 3;
    pub const BPF_PROG_TYPE_SCHED_ACT: u32 = 4;
    pub const BPF_PROG_TYPE_TRACEPOINT: u32 = 5;
    pub const BPF_PROG_TYPE_XDP: u32 = 6;
    pub const BPF_PROG_TYPE_PERF_EVENT: u32 = 7;
    pub const BPF_PROG_TYPE_CGROUP_SKB: u32 = 8;
    pub const BPF_PROG_TYPE_CGROUP_SOCK: u32 = 9;
    pub const BPF_PROG_TYPE_LWT_IN: u32 = 10;
    pub const BPF_PROG_TYPE_LWT_OUT: u32 = 11;
    pub const BPF_PROG_TYPE_LWT_XMIT: u32 = 12;
    pub const BPF_PROG_TYPE_SOCK_OPS: u32 = 13;
    pub const BPF_PROG_TYPE_SK_SKB: u32 = 14;
    pub const BPF_PROG_TYPE_CGROUP_DEVICE: u32 = 15;
    pub const BPF_PROG_TYPE_SK_MSG: u32 = 16;
    pub const BPF_PROG_TYPE_RAW_TRACEPOINT: u32 = 17;
    pub const BPF_PROG_TYPE_CGROUP_SOCK_ADDR: u32 = 18;
    pub const BPF_PROG_TYPE_LWT_SEG6LOCAL: u32 = 19;
    pub const BPF_PROG_TYPE_LIRC_MODE2: u32 = 20;
    pub const BPF_PROG_TYPE_SK_REUSEPORT: u32 = 21;
    pub const BPF_PROG_TYPE_FLOW_DISSECTOR: u32 = 22;
    pub const BPF_PROG_TYPE_CGROUP_SYSCTL: u32 = 23;
    pub const BPF_PROG_TYPE_RAW_TRACEPOINT_WRITABLE: u32 = 24;
    pub const BPF_PROG_TYPE_CGROUP_SOCKOPT: u32 = 25;
    pub const BPF_PROG_TYPE_TRACING: u32 = 26;
    pub const BPF_PROG_TYPE_STRUCT_OPS: u32 = 27;
    pub const BPF_PROG_TYPE_EXT: u32 = 28;
    pub const BPF_PROG_TYPE_LSM: u32 = 29;
    pub const BPF_PROG_TYPE_SK_LOOKUP: u32 = 30;
}

mod bpf_map_type {
    pub const BPF_MAP_TYPE_UNSPEC: u32 = 0;
    pub const BPF_MAP_TYPE_HASH: u32 = 1;
    pub const BPF_MAP_TYPE_ARRAY: u32 = 2;
    pub const BPF_MAP_TYPE_PROG_ARRAY: u32 = 3;
    pub const BPF_MAP_TYPE_PERF_EVENT_ARRAY: u32 = 4;
    pub const BPF_MAP_TYPE_PERCPU_HASH: u32 = 5;
    pub const BPF_MAP_TYPE_PERCPU_ARRAY: u32 = 6;
    pub const BPF_MAP_TYPE_STACK_TRACE: u32 = 7;
    pub const BPF_MAP_TYPE_CGROUP_ARRAY: u32 = 8;
    pub const BPF_MAP_TYPE_LRU_HASH: u32 = 9;
    pub const BPF_MAP_TYPE_LRU_PERCPU_HASH: u32 = 10;
    pub const BPF_MAP_TYPE_LPM_TRIE: u32 = 11;
    pub const BPF_MAP_TYPE_ARRAY_OF_MAPS: u32 = 12;
    pub const BPF_MAP_TYPE_HASH_OF_MAPS: u32 = 13;
    pub const BPF_MAP_TYPE_DEVMAP: u32 = 14;
    pub const BPF_MAP_TYPE_SOCKMAP: u32 = 15;
    pub const BPF_MAP_TYPE_CPUMAP: u32 = 16;
    pub const BPF_MAP_TYPE_XSKMAP: u32 = 17;
    pub const BPF_MAP_TYPE_SOCKHASH: u32 = 18;
    pub const BPF_MAP_TYPE_CGROUP_STORAGE: u32 = 19;
    pub const BPF_MAP_TYPE_REUSEPORT_SOCKARRAY: u32 = 20;
    pub const BPF_MAP_TYPE_PERCPU_CGROUP_STORAGE: u32 = 21;
    pub const BPF_MAP_TYPE_QUEUE: u32 = 22;
    pub const BPF_MAP_TYPE_STACK: u32 = 23;
    pub const BPF_MAP_TYPE_SK_STORAGE: u32 = 24;
    pub const BPF_MAP_TYPE_DEVMAP_HASH: u32 = 25;
}

// https://man7.org/linux/man-pages/man2/syscall.2.html
// Architecture-specific requirements
// Each architecture ABI has its own requirements on how system call
// arguments are passed to the kernel.  For system calls that have a
// glibc wrapper (e.g., most system calls), glibc handles the
// details of copying arguments to the right registers in a manner
// suitable for the architecture.  However, when using syscall() to
// make a system call, the caller might need to handle architecture-
// dependent details; this requirement is most commonly encountered
// on certain 32-bit architectures.

<<<<<<< HEAD
unsafe fn sys_bpf(cmd: u32, bpf_attr: Box<BpfAttr>, size: usize) -> Result<usize, i32> {
    let ret = syscall(
        (SYS_bpf as i32).into(),
        cmd,
        bpf_attr.as_ref() as *const _,
        size,
    );
    if ret < 0 {
        return Err(errno());
    }
    Ok(ret as usize)
=======
unsafe fn sys_bpf(cmd: u32) -> i32 {
    //@TODO: fix
    // syscall(SYS_bpf, cmd, /* bpf_attr union */, /* size of union */)
    0
>>>>>>> 741bc0c8
}

// perf_event_open
// https://man7.org/linux/man-pages/man2/perf_event_open.2.html
// Glibc does not provide a wrapper for this system call; call it
// using syscall(2).  See the example below.
//
// The official way of knowing if perf_event_open() support is
// enabled is checking for the existence of the file
// /proc/sys/kernel/perf_event_paranoid.
fn perf_event_open() {
    unimplemented!()
}

// setns
fn setns() {
    unimplemented!()
}

// ioctl( PERF_EVENT_IOC_SET_BPF )
fn perf_event_ioc_set_bpf() {
    unimplemented!()
}

// ioctl( PERF_EVENT_IOC_ENABLE )
fn perf_event_ioc_enable() {
    unimplemented!()
}

// ioctl( PERF_EVENT_IOC_DISABLE )
fn perf_event_ioc_disable() {
    unimplemented!()
}

// syscall( BPF_PROG_LOAD )
fn bpf_prog_load() {
    unimplemented!()
}

/// Caller is responsible for ensuring T is the correct type for this map
pub(crate) fn bpf_map_lookup_elem<K, V>(map_fd: RawFd, key: K) -> Result<V, i32> {
    let mut buf = MaybeUninit::zeroed();
    let mut map_elem = MapElem {
        map_fd: map_fd as u32,
        key: &key as *const K as u64,
        keyval: KeyVal {
            value: &mut buf as *mut _ as u64,
        },
        flags: 0,
    };
    let mut bpf_attr = Box::new(BpfAttr { MapElem: map_elem });
    let bpf_attr_size = std::mem::size_of::<MapElem>();
    unsafe {
        sys_bpf(1, bpf_attr, bpf_attr_size)?;
        Ok(buf.assume_init())
    }
}

fn bpf_map_update_elem<K, V>(map_fd: RawFd, key: K, val: V) -> Result<(), i32> {
    let mut map_elem = MapElem {
        map_fd: map_fd as u32,
        key: &key as *const K as u64,
        keyval: KeyVal {
            value: &val as *const V as u64,
        },
        flags: 0
    };
    let mut bpf_attr = Box::new(BpfAttr { MapElem: map_elem });
    let bpf_attr_size = std::mem::size_of::<MapElem>();
    unsafe {
        sys_bpf(2, bpf_attr, bpf_attr_size)?;
    }
    Ok(())
}

pub(crate) fn bpf_map_create(
    map_type: BpfMapType,
    key_size: c_uint,
    value_size: c_uint,
    max_entries: u32,
) -> Result<RawFd, i32> {
    let mut map_config = MapConfig {
        map_type: map_type as u32,
        key_size: key_size,
        value_size: value_size,
        max_entries: max_entries,
    };
    let mut bpf_attr = Box::new(BpfAttr {
        MapConfig: map_config,
    });
    let bpf_attr_size = std::mem::size_of::<BpfAttr>();

    unsafe {
        let fd = sys_bpf(0, bpf_attr, bpf_attr_size)?;
        Ok(fd as RawFd)
    }
}

#[cfg(test)]
mod tests {
    use crate::bpf::BpfMapType::BPF_MAP_TYPE_ARRAY;
    use std::os::raw::c_uint;
    use std::os::unix::io::RawFd;

    #[test]
    fn bpf_map_create() {
        match crate::bpf::bpf_map_create(
            BPF_MAP_TYPE_ARRAY,
            std::mem::size_of::<u32>() as c_uint,
            std::mem::size_of::<u32>() as c_uint,
            20,
        ) {
            Err(e) => {
                let err = nix::errno::from_i32(e);
                panic!("code: {:?}", err.desc());
            }
            _ => {}
        }
    }

    #[test]
    fn bpf_map_create_and_read() {
        let fd: RawFd = crate::bpf::bpf_map_create(
            BPF_MAP_TYPE_ARRAY,
            std::mem::size_of::<u32>() as c_uint,
            std::mem::size_of::<u32>() as c_uint,
            20,
        ).unwrap();
        
        match crate::bpf::bpf_map_lookup_elem::<u32, u32>(fd, 0) {
            Ok(val) => { assert_eq!(val, 0); }
            Err(e) => {
                let err = nix::errno::from_i32(e);
                panic!("code: {:?}", err.desc());
            }
        }
    }

    #[test]
    fn bpf_map_create_and_write_and_read() {
        let fd: RawFd = crate::bpf::bpf_map_create(
            BPF_MAP_TYPE_ARRAY,
            std::mem::size_of::<u32>() as c_uint,
            std::mem::size_of::<u32>() as c_uint,
            20,
        ).unwrap();

        match crate::bpf::bpf_map_update_elem::<u32, u32>(fd, 5, 50) {
            Ok(_) => {}
            Err(e) => {
                let err = nix::errno::from_i32(e);
                panic!("code: {:?}", err.desc());
            }
        };

        match crate::bpf::bpf_map_lookup_elem::<u32, u32>(fd, 5) {
            Ok(val) => { assert_eq!(val, 50); }
            Err(e) => {
                let err = nix::errno::from_i32(e);
                panic!("code: {:?}", err.desc());
            }
        }
    }
}<|MERGE_RESOLUTION|>--- conflicted
+++ resolved
@@ -1,4 +1,3 @@
-<<<<<<< HEAD
 use libc::syscall;
 use nix::errno::errno;
 use std::borrow::Borrow;
@@ -27,13 +26,11 @@
     BPF_MAP_TYPE_SOCKMAP = 15,
     BPF_MAP_TYPE_CPUMAP = 16,
 }
-=======
 use libc::{syscall, SYS_bpf};
 use std::convert::{From, TryFrom};
 use std::os::raw::{c_int, c_short, c_uchar, c_uint, c_ulong};
 
 use crate::error::*;
->>>>>>> 741bc0c8
 
 // TODO: bpf_attr struct
 // union bpf_attr {
@@ -316,7 +313,6 @@
 // dependent details; this requirement is most commonly encountered
 // on certain 32-bit architectures.
 
-<<<<<<< HEAD
 unsafe fn sys_bpf(cmd: u32, bpf_attr: Box<BpfAttr>, size: usize) -> Result<usize, i32> {
     let ret = syscall(
         (SYS_bpf as i32).into(),
@@ -328,12 +324,6 @@
         return Err(errno());
     }
     Ok(ret as usize)
-=======
-unsafe fn sys_bpf(cmd: u32) -> i32 {
-    //@TODO: fix
-    // syscall(SYS_bpf, cmd, /* bpf_attr union */, /* size of union */)
-    0
->>>>>>> 741bc0c8
 }
 
 // perf_event_open
@@ -462,7 +452,7 @@
             std::mem::size_of::<u32>() as c_uint,
             20,
         ).unwrap();
-        
+
         match crate::bpf::bpf_map_lookup_elem::<u32, u32>(fd, 0) {
             Ok(val) => { assert_eq!(val, 0); }
             Err(e) => {
