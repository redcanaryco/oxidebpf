use std::convert::TryInto;

use std::io::Write;
use std::os::linux::fs::MetadataExt;
use std::os::raw::{c_int, c_ulong};
use std::os::unix::io::{IntoRawFd, RawFd};

use libc::pid_t;
use libc::{syscall, SYS_perf_event_open, SYS_setns, CLONE_NEWNS};
use nix::errno::errno;
use nix::{ioctl_none, ioctl_write_int};

use crate::error::OxidebpfError;
use crate::perf::constant::perf_flag::PERF_FLAG_FD_CLOEXEC;

// the compiler doesn't recognize that these _are_ used
#[allow(unused_imports)]
use crate::perf::constant::{
    PERF_PATH, PMU_KRETPROBE_FILE, PMU_KTYPE_FILE, PMU_TTYPE_FILE, PMU_URETPROBE_FILE,
    PMU_UTYPE_FILE,
};

use crate::perf::{PerfBpAddr, PerfBpLen, PerfEventAttr, PerfSample, PerfWakeup};
use crate::ProgramType;
use crate::LOGGER;
use slog::info;
use std::ffi::CString;

// unsafe `ioctl( PERF_EVENT_IOC_SET_BPF )` function
ioctl_write_int!(
    u_perf_event_ioc_set_bpf,
    crate::perf::constant::perf_ioctls::PERF_EVENT_IOC_MAGIC,
    crate::perf::constant::perf_ioctls::PERF_EVENT_IOC_SET_BPF
);

// unsafe `ioctl( PERF_EVENT_IOC_ENABLE )` function
ioctl_none!(
    u_perf_event_ioc_enable,
    crate::perf::constant::perf_ioctls::PERF_EVENT_IOC_MAGIC,
    crate::perf::constant::perf_ioctls::PERF_EVENT_IOC_ENABLE
);

// unsafe `ioctl( PERF_EVENT_IOC_DISABLE )` function
ioctl_none!(
    u_perf_event_ioc_disable,
    crate::perf::constant::perf_ioctls::PERF_EVENT_IOC_MAGIC,
    crate::perf::constant::perf_ioctls::PERF_EVENT_IOC_DISABLE
);

fn my_mount_fd() -> Result<RawFd, OxidebpfError> {
    let my_mnt =
        std::fs::File::open("/proc/self/ns/mnt").map_err(|_| OxidebpfError::FileIOError)?;
    Ok(my_mnt.into_raw_fd())
}

fn enter_pid_mnt_ns(pid: pid_t, my_mount: RawFd) -> Result<usize, OxidebpfError> {
    let new_mnt = std::fs::File::open(format!("/proc/{}/ns/mnt", pid))
        .map_err(|_| OxidebpfError::FileIOError)?;
    let new_inode = new_mnt
        .metadata()
        .map_err(|_| OxidebpfError::FileIOError)?
        .st_ino();
    let my_inode = nix::sys::stat::fstat(my_mount)
        .map_err(|_| OxidebpfError::FileIOError)?
        .st_ino;
    if new_inode == my_inode {
        return Err(OxidebpfError::SelfTrace);
    }

    setns(new_mnt.into_raw_fd(), CLONE_NEWNS)
}

// SAFETY: original fd is held in the perf_event_open_debugfs function
// and is not passed or duplicated.
fn restore_mnt_ns(original_mnt_ns_fd: RawFd) -> Result<(), OxidebpfError> {
    setns(original_mnt_ns_fd, CLONE_NEWNS)?;
    unsafe {
        if libc::close(original_mnt_ns_fd as c_int) < 0 {
            let e = errno();
            info!(
                LOGGER.0,
                "could not close original mount namespace fd; fd: {}; errno: {}",
                original_mnt_ns_fd,
                e
            );
            Err(OxidebpfError::LinuxError(nix::errno::from_i32(e)))
        } else {
            Ok(())
        }
    }
}

pub(crate) fn perf_event_open_debugfs(
    pid: pid_t,
    event_type: ProgramType,
    offset: u64,
    func_name_or_path: &str,
) -> Result<String, OxidebpfError> {
    let prefix = match event_type {
        ProgramType::Kprobe => "kprobe",
        ProgramType::Kretprobe => "kprobe",
        ProgramType::Uprobe => "uprobe",
        ProgramType::Uretprobe => "uprobe",
        t => {
            info!(
                LOGGER.0,
                "perf_event_open_debugfs (prefix), unsupported event type: {:?}", t
            );
            return Err(OxidebpfError::UnsupportedEventType);
        }
    };

    let event_path = format!("/sys/kernel/debug/tracing/{}_events", prefix);
    let mut event_file = std::fs::OpenOptions::new()
        .write(true)
        .append(true)
        .open(event_path)
        .map_err(|_e| OxidebpfError::FileIOError)?;

    let mut uuid = uuid::Uuid::new_v4().to_string();
    uuid.truncate(8);
    let event_alias = format!("oxidebpf_{}", uuid);
    let mut my_fd: RawFd = -1;
    let name = match event_type {
        ProgramType::Kprobe => {
            if offset > 0 {
                format!("p:kprobe/{} {}+{}", event_alias, func_name_or_path, offset)
            } else {
                format!("p:kprobe/{} {}", event_alias, func_name_or_path)
            }
        }
        // no maxactive support for now
        ProgramType::Kretprobe => {
            format!("r:kprobe/{} {}", event_alias, func_name_or_path)
        }
        ProgramType::Uprobe => {
            my_fd = my_mount_fd()?;
            enter_pid_mnt_ns(pid, my_fd)?;
            format!(
                "p:uprobe/{} {}:0x{}",
                event_alias, func_name_or_path, offset
            )
        }
        ProgramType::Uretprobe => {
            my_fd = my_mount_fd()?;
            enter_pid_mnt_ns(pid, my_fd)?;
            format!(
                "r:uretprobe/{} {}:0x{}",
                event_alias, func_name_or_path, offset
            )
        }
        t => {
            info!(
                LOGGER.0,
                "perf_event_open_debugfs (name), unsupported event type: {:?}", t
            );
            return Err(OxidebpfError::UnsupportedEventType);
        }
    };

    event_file
        .write(format!("{}\n", name).as_bytes())
        .map_err(|_| OxidebpfError::FileIOError)?;

    match event_type {
        ProgramType::Uprobe | ProgramType::Uretprobe => {
            if my_fd < 0 {
                // This should be impossible to reach
                info!(
                    LOGGER.0,
                    "perf_event_open_debugfs, bad fd, should never happen; fd: {}", my_fd
                );
                return Err(OxidebpfError::UncaughtMountNsError);
            }
            restore_mnt_ns(my_fd)?;
        }
        _ => {}
    }

    Ok(format!("{}/{}", event_type, event_alias))
}

/// Checks if `perf_event_open()` is supported and if so, calls the syscall.
pub(crate) fn perf_event_open(
    attr: &PerfEventAttr,
    pid: pid_t,
    cpu: i32,
    group_fd: RawFd, // SAFETY: this is only ever called with `group_id = -1`
    flags: c_ulong,
) -> Result<RawFd, OxidebpfError> {
    #![allow(clippy::useless_conversion)] // fails to compile otherwise
    if !((*PERF_PATH).as_path().exists()) {
        info!(LOGGER.0, "perf_event_open, PERF_PATH does not exist");
        return Err(OxidebpfError::PerfEventDoesNotExist);
    }
    let ptr: *const PerfEventAttr = attr;

    let ret = unsafe {
        syscall(
            (SYS_perf_event_open as i32).into(),
            ptr,
            pid,
            cpu,
            group_fd,
            flags,
        )
    };
    if ret < 0 {
        let e = errno();
        info!(
            LOGGER.0,
            "error in perf_event_open while calling SYS_perf_event_open; errno: {}", e
        );
        return Err(OxidebpfError::LinuxError(nix::errno::from_i32(e)));
    }
    Ok(ret as RawFd)
}

/// Safe wrapper around `u_perf_event_ioc_set_bpf()`
pub(crate) fn perf_event_ioc_set_bpf(perf_fd: RawFd, data: u32) -> Result<i32, OxidebpfError> {
    #![allow(clippy::useless_conversion, clippy::redundant_closure)] // fails to compile otherwise
    let data_unwrapped = match data.try_into() {
        Ok(d) => d,
        Err(_e) => 0, // Should be infallible
    };
    unsafe {
        u_perf_event_ioc_set_bpf(perf_fd, data_unwrapped)
            .map_err(|e| OxidebpfError::PerfIoctlError(e))
    }
}

/// Safe wrapper around `u_perf_event_ioc_enable()`
pub(crate) fn perf_event_ioc_enable(perf_fd: RawFd) -> Result<i32, OxidebpfError> {
    #![allow(clippy::redundant_closure)]
    unsafe { u_perf_event_ioc_enable(perf_fd).map_err(|e| OxidebpfError::PerfIoctlError(e)) }
}

/// Safe wrapper around `u_perf_event_ioc_disable()`
pub(crate) fn perf_event_ioc_disable(perf_fd: RawFd) -> Result<i32, OxidebpfError> {
    #![allow(clippy::redundant_closure)]
    unsafe { u_perf_event_ioc_disable(perf_fd).map_err(|e| OxidebpfError::PerfIoctlError(e)) }
}

fn perf_attach_tracepoint_with_debugfs(
    prog_fd: RawFd,
    event_path: String,
    cpu: i32,
) -> Result<(String, RawFd), OxidebpfError> {
    let p_type = std::fs::read_to_string((*PMU_TTYPE_FILE).as_path())
        .map_err(|_| OxidebpfError::FileIOError)?
        .trim()
        .to_string()
        .parse::<u32>()
        .map_err(|_| OxidebpfError::NumberParserError)?;

    let config = std::fs::read_to_string(format!(
        "/sys/kernel/debug/tracing/events/{}/id",
        event_path
    ))
    .map_err(|_| OxidebpfError::FileIOError)?
    .trim()
    .to_string()
    .parse::<u64>()
    .map_err(|_| OxidebpfError::NumberParserError)?;

    let perf_event_attr = PerfEventAttr {
        sample_union: PerfSample { sample_period: 1 },
        wakeup_union: PerfWakeup { wakeup_events: 1 },
        config,
        p_type,
        ..Default::default()
    };

    let pfd = perf_event_open(&perf_event_attr, -1, cpu, -1, PERF_FLAG_FD_CLOEXEC)?;
    perf_attach_tracepoint(prog_fd, pfd)?;
    Ok((event_path, pfd))
}

fn perf_attach_tracepoint(prog_fd: RawFd, perf_fd: RawFd) -> Result<i32, OxidebpfError> {
    perf_event_ioc_set_bpf(perf_fd, prog_fd as u32)?;
    perf_event_ioc_enable(perf_fd)
}

// SAFETY: the fd returned here is passed up through Program to ProgramVersion,
// which manages the fd lifecycle.
fn perf_event_with_attach_point(
    attach_point: &str,
    return_bit: u64,
    p_type: u32,
    offset: u64,
    cpu: i32,
    pid: Option<i32>,
) -> Result<RawFd, OxidebpfError> {
    #![allow(clippy::redundant_closure)]
    let ap_cstring =
        CString::new(attach_point).map_err(|e| OxidebpfError::CStringConversionError(e))?;
    let perf_event_attr = PerfEventAttr {
        sample_union: PerfSample { sample_period: 1 },
        wakeup_union: PerfWakeup { wakeup_events: 1 },
        bp_addr_union: PerfBpAddr {
            config1: ap_cstring.as_ptr() as u64,
        },
        bp_len_union: PerfBpLen { config2: offset },
        config: return_bit,
        p_type,
        ..Default::default()
    };
    perf_event_open(
        &perf_event_attr,
        pid.unwrap_or(-1),
        cpu,
        -1,
        PERF_FLAG_FD_CLOEXEC,
    )
}

// SAFETY: the fd returned here is passed up through Program to ProgramVersion,
// which manages the fd lifecycle.
pub(crate) fn attach_uprobe_debugfs(
    fd: RawFd,
    attach_point: &str,
    is_return: bool,
    offset: Option<u64>,
    cpu: i32,
    pid: pid_t,
) -> Result<(String, RawFd), OxidebpfError> {
    let event_path = perf_event_open_debugfs(
        pid,
        if is_return {
            ProgramType::Uretprobe
        } else {
            ProgramType::Uprobe
        },
        offset.unwrap_or(0),
        attach_point,
    )?;
    perf_attach_tracepoint_with_debugfs(fd, event_path, cpu)
}

// SAFETY: the fd returned here is passed up through Program to ProgramVersion,
// which manages the fd lifecycle.
pub(crate) fn attach_uprobe(
    fd: RawFd,
    attach_point: &str,
    is_return: bool,
    offset: Option<u64>,
    cpu: i32,
    pid: pid_t,
) -> Result<RawFd, OxidebpfError> {
    let config = std::fs::read_to_string((*PMU_URETPROBE_FILE).as_path())
        .map_err(|_| OxidebpfError::FileIOError)?;

    let mut return_bit = 0u64;
    if config.contains("config:") {
        let bit = &config[7..]
            .trim()
            .to_string()
            .parse::<u64>()
            .map_err(|_| OxidebpfError::NumberParserError)?;
        if is_return {
            return_bit |= 1 << bit;
        }
    } else {
        info!(LOGGER.0, "attach_uprobe, bad config");
        return Err(OxidebpfError::FileIOError);
    }

    let p_type = std::fs::read_to_string((*PMU_UTYPE_FILE).as_path())
        .map_err(|_| OxidebpfError::FileIOError)?
        .trim()
        .to_string()
        .parse::<u32>()
        .map_err(|_| OxidebpfError::NumberParserError)?;

    let pfd = perf_event_with_attach_point(
        attach_point,
        return_bit,
        p_type,
        offset.unwrap_or(0),
        cpu,
        Some(pid),
    )?;
    perf_attach_tracepoint(fd, pfd)?;
    Ok(pfd)
}

// SAFETY: the fd returned here is passed up through Program to ProgramVersion,
// which manages the fd lifecycle.
pub(crate) fn attach_kprobe_debugfs(
    fd: RawFd,
    attach_point: &str,
    is_return: bool,
    offset: Option<u64>,
    cpu: i32,
) -> Result<(String, RawFd), OxidebpfError> {
    let event_path = perf_event_open_debugfs(
        -1,
        if is_return {
            ProgramType::Kretprobe
        } else {
            ProgramType::Kprobe
        },
        offset.unwrap_or(0),
        attach_point,
    )?;

    match perf_attach_tracepoint_with_debugfs(fd, event_path.clone(), cpu) {
        Err(OxidebpfError::FileIOError) => {
            if is_return {
                // depending on the kernel version, we may need to have either `kprobe`
                // or `kretprobe` as the path
                let new_path = event_path.replace("kretprobe", "kprobe");
                perf_attach_tracepoint_with_debugfs(fd, new_path, cpu)
            } else {
<<<<<<< HEAD
                info!(
                    LOGGER.0,
                    "perf_attach_tracepoint_with_debugfs error, event_path: {}", event_path
                );
=======
                info!(LOGGER.0, "perf_attach_tracepoint_with_debugfs returned an error and probe is not a retprobe - cannot retry");
>>>>>>> 64553372
                Err(OxidebpfError::FileIOError)
            }
        }
        Ok(v) => Ok(v),
        Err(e) => Err(e),
    }
}

// SAFETY: the fd returned here is passed up through Program to ProgramVersion,
// which manages the fd lifecycle.
pub(crate) fn attach_kprobe(
    fd: RawFd,
    attach_point: &str,
    is_return: bool,
    offset: Option<u64>,
    cpu: i32,
) -> Result<RawFd, OxidebpfError> {
    let config = std::fs::read_to_string((*PMU_KRETPROBE_FILE).as_path())
        .map_err(|_| OxidebpfError::FileIOError)?;
    let mut return_bit = 0u64;

    if config.contains("config:") {
        let bit = &config[7..]
            .trim()
            .to_string()
            .parse::<u64>()
            .map_err(|_| OxidebpfError::NumberParserError)?;
        if is_return {
            return_bit |= 1 << bit;
        }
    } else {
<<<<<<< HEAD
        info!(
            LOGGER.0,
            "attach_kprobe error, fd: {}, attach_point: {}, is_return: {}, offset: {:?}, cpu: {}",
            fd,
            attach_point,
            is_return,
            offset,
            cpu
        );
=======
        info!(LOGGER.0, "attach_kprobe, bad config");
>>>>>>> 64553372
        return Err(OxidebpfError::FileIOError);
    }

    let p_type = std::fs::read_to_string((*PMU_KTYPE_FILE).as_path())
        .map_err(|_| OxidebpfError::FileIOError)?
        .trim()
        .to_string()
        .parse::<u32>()
        .map_err(|_| OxidebpfError::NumberParserError)?;

    let pfd = perf_event_with_attach_point(
        attach_point,
        return_bit,
        p_type,
        offset.unwrap_or(0),
        cpu,
        None,
    )?;
    perf_attach_tracepoint(fd, pfd)?;
    Ok(pfd)
}

/// Calls the `setns` syscall on the given `fd` with the given `nstype`.
pub(crate) fn setns(fd: RawFd, nstype: i32) -> Result<usize, OxidebpfError> {
    #![allow(clippy::useless_conversion)] // fails to compile otherwise
    let ret = unsafe { syscall((SYS_setns as i32).into(), fd, nstype) };
    if ret < 0 {
        let e = errno();
        info!(
            LOGGER.0,
            "setns error, could not call SYS_setns for fd: {} and nstype: {}; errno: {}",
            fd,
            nstype,
            e
        );
        return Err(OxidebpfError::LinuxError(nix::errno::from_i32(e)));
    }
    Ok(ret as usize)
}

#[cfg(test)]
mod tests {
    use crate::perf::constant::PMU_KTYPE_FILE;

    use crate::blueprint::ProgramBlueprint;
    use crate::bpf::constant::bpf_prog_type::BPF_PROG_TYPE_KPROBE;
    use crate::bpf::syscall::bpf_prog_load;
    use crate::error::OxidebpfError;
    use crate::perf::constant::{perf_event_sample_format, perf_sw_ids, perf_type_id};
    use crate::perf::syscall::{
        perf_attach_tracepoint_with_debugfs, perf_event_ioc_disable, perf_event_ioc_enable,
        perf_event_ioc_set_bpf, perf_event_open, perf_event_open_debugfs,
        perf_event_with_attach_point,
    };
    use crate::perf::{PerfEventAttr, PerfSample, PerfWakeup};
    use crate::ProgramType;
    use lazy_static::lazy_static;
    use std::fs;
    use std::os::unix::io::RawFd;
    use std::path::PathBuf;
    use std::sync::atomic::{AtomicBool, Ordering};
    use std::sync::Arc;

    lazy_static! {
        static ref EVENT_ATTR: PerfEventAttr = PerfEventAttr {
            config: perf_sw_ids::PERF_COUNT_SW_BPF_OUTPUT as u64,
            size: std::mem::size_of::<PerfEventAttr>() as u32,
            p_type: perf_type_id::PERF_TYPE_SOFTWARE,
            sample_type: perf_event_sample_format::PERF_SAMPLE_RAW as u64,
            sample_union: PerfSample { sample_period: 1 },
            wakeup_union: PerfWakeup { wakeup_events: 1 },
            ..Default::default()
        };
    }

    fn ctrlc_wait() {
        let running = Arc::new(AtomicBool::new(true));
        let r = running.clone();
        ctrlc::set_handler(move || {
            r.store(false, Ordering::SeqCst);
        })
        .expect("Error setting handler");
        while running.load(Ordering::SeqCst) {}
    }

    #[test]
    fn test_perf_event_open() {
        perf_event_open(&EVENT_ATTR, -1, 0, -1, 0).unwrap();
    }

    #[test]
    fn test_perf_event_ioc_set_bpf() {
        let blueprint = ProgramBlueprint::new(
            fs::read(
                PathBuf::from(env!("CARGO_MANIFEST_DIR"))
                    .join("test")
                    .join(format!("test_program_{}", std::env::consts::ARCH)),
            )
            .expect("Could not open test program")
            .as_slice(),
            None,
        )
        .unwrap();

        let program_object = blueprint.programs.get("test_program").unwrap();
        let prog_fd = bpf_prog_load(
            BPF_PROG_TYPE_KPROBE,
            &program_object.code,
            program_object.license.clone(),
            program_object.kernel_version,
        )
        .expect("Could not load test program");
        let p_type = std::fs::read_to_string((*PMU_KTYPE_FILE).as_path())
            .unwrap_or("6".to_string()) // when using debugfs
            .trim()
            .to_string()
            .parse::<u32>()
            .unwrap();

        let fd_or_name: Result<(Option<String>, Option<RawFd>), OxidebpfError> =
            match perf_event_with_attach_point("do_mount", 0, p_type.clone(), 0, 0, None) {
                Ok(fd) => Ok((None, Some(fd))),
                Err(_e) => {
                    let event_path =
                        perf_event_open_debugfs(-1, ProgramType::Kprobe, 0, "do_mount").unwrap();
                    // perf_event_ioc_set_bpf is called in here already
                    let s = perf_attach_tracepoint_with_debugfs(prog_fd, event_path, 0).unwrap();
                    Ok((Some(s.0), None))
                }
            };
        match fd_or_name {
            Ok((None, Some(fd))) => {
                perf_event_ioc_set_bpf(fd, prog_fd as u32).unwrap();
            }
            _ => {}
        }
    }

    #[test]
    fn test_perf_event_ioc_enable() {
        let pfd = perf_event_open(&EVENT_ATTR, -1, 0, -1, 0).unwrap();
        perf_event_ioc_enable(pfd).unwrap();
    }

    #[test]
    fn test_perf_event_ioc_disable() {
        let event_attr = PerfEventAttr {
            config: perf_sw_ids::PERF_COUNT_SW_BPF_OUTPUT as u64,
            size: std::mem::size_of::<PerfEventAttr>() as u32,
            p_type: perf_type_id::PERF_TYPE_SOFTWARE,
            sample_type: perf_event_sample_format::PERF_SAMPLE_RAW as u64,
            sample_union: PerfSample { sample_period: 1 },
            wakeup_union: PerfWakeup { wakeup_events: 1 },
            ..Default::default()
        };
        let pfd = perf_event_open(&event_attr, -1, 0, -1, 0).unwrap();
        perf_event_ioc_enable(pfd).unwrap();
        perf_event_ioc_disable(pfd).unwrap();
    }
}<|MERGE_RESOLUTION|>--- conflicted
+++ resolved
@@ -412,14 +412,10 @@
                 let new_path = event_path.replace("kretprobe", "kprobe");
                 perf_attach_tracepoint_with_debugfs(fd, new_path, cpu)
             } else {
-<<<<<<< HEAD
                 info!(
                     LOGGER.0,
-                    "perf_attach_tracepoint_with_debugfs error, event_path: {}", event_path
+                    "perf_attach_tracepoint_with_debugfs returned an error and probe is not a retprobe - cannot retry - event_path: {}", event_path
                 );
-=======
-                info!(LOGGER.0, "perf_attach_tracepoint_with_debugfs returned an error and probe is not a retprobe - cannot retry");
->>>>>>> 64553372
                 Err(OxidebpfError::FileIOError)
             }
         }
@@ -451,19 +447,15 @@
             return_bit |= 1 << bit;
         }
     } else {
-<<<<<<< HEAD
         info!(
             LOGGER.0,
-            "attach_kprobe error, fd: {}, attach_point: {}, is_return: {}, offset: {:?}, cpu: {}",
+            "attach_kprobe error bad config, fd: {}, attach_point: {}, is_return: {}, offset: {:?}, cpu: {}",
             fd,
             attach_point,
             is_return,
             offset,
             cpu
         );
-=======
-        info!(LOGGER.0, "attach_kprobe, bad config");
->>>>>>> 64553372
         return Err(OxidebpfError::FileIOError);
     }
 
