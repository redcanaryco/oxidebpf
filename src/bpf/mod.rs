use crate::bpf::constant::bpf_prog_type;
use crate::error::OxidebpfError;
use std::convert::TryFrom;
use std::os::raw::{c_int, c_short, c_uchar, c_uint, c_ulong};

pub(crate) mod constant;
pub(crate) mod syscall;

#[repr(C)]
union PerfSample {
    sample_period: c_ulong,
    sample_freq: c_ulong,
}

#[repr(C)]
union PerfWakeup {
    wakeup_events: c_uint,
    wakeup_watermark: c_uint,
}

#[repr(C)]
union PerfBpAddr {
    bp_addr: c_ulong,
    config1: c_ulong,
}

#[repr(C)]
union PerfBpLen {
    bp_len: c_ulong,
    config2: c_ulong,
}

#[repr(C)]
pub(crate) struct PerfEventAttr {
    p_type: c_uint,
    size: c_uint,
    config: c_ulong,
    sample_union: PerfSample,
    sample_type: c_ulong,
    read_format: c_ulong,
    flags: c_ulong,
    wakeup_union: PerfWakeup,
    bp_type: c_uint,
    bp_addr_union: PerfBpAddr,
    bp_len_union: PerfBpLen,
    branch_sample_type: c_ulong, // enum perf_branch_sample_type
    sample_regs_user: c_ulong,
    sample_stack_user: c_uint,
    clockid: c_int,
    sample_regs_intr: c_ulong,
    aux_watermark: c_uint,
    __reserved_2: c_uint, // align to __u64 (manually?) consider align(8)
}

#[repr(align(8), C)]
<<<<<<< HEAD
#[derive(Clone, Copy)]
=======
#[derive(Clone, Copy, Debug)]
>>>>>>> e5819c3c
pub(crate) struct MapConfig {
    map_type: c_uint,
    key_size: c_uint,
    value_size: c_uint,
    max_entries: c_uint,
}

impl TryFrom<&[u8]> for MapConfig {
    type Error = OxidebpfError;
    fn try_from(raw: &[u8]) -> Result<Self, Self::Error> {
        if raw.len() < std::mem::size_of::<MapConfig>() {
            return Err(OxidebpfError::InvalidMapObject);
        }
        Ok(unsafe { std::ptr::read(raw.as_ptr() as *const _) })
    }
}

#[repr(align(8), C)]
#[derive(Clone, Copy)]
union KeyVal {
    value: c_ulong,
    next_key: c_ulong,
}

#[repr(align(8), C)]
#[derive(Clone, Copy)]
struct MapElem {
    map_fd: c_uint,
    key: c_ulong,
    keyval: KeyVal,
    flags: c_ulong,
}

#[repr(align(8), C)]
#[derive(Clone, Copy)]
struct BpfProgLoad {
    prog_type: c_uint,
    insn_cnt: c_uint,
    insns: c_ulong,   // Vec<BpfInsn> -  const struct bpf_insn
    license: c_ulong, // const char *
    log_level: c_uint,
    log_size: c_uint,
    log_buf: c_ulong, // 'char *' buffer
                      //kern_version: c_uint,
}

#[repr(align(8), C)]
union BpfAttr {
    map_config: MapConfig,
    map_elem: MapElem,
    bpf_prog_load: BpfProgLoad,
}

#[derive(Debug, Clone)]
pub(crate) struct BpfCode(pub Vec<BpfInsn>);

impl TryFrom<&[u8]> for BpfCode {
    type Error = OxidebpfError;
    fn try_from(raw: &[u8]) -> Result<Self, Self::Error> {
        if raw.len() < std::mem::size_of::<BpfInsn>()
            || raw.len() % std::mem::size_of::<BpfInsn>() != 0
        {
            return Err(OxidebpfError::InvalidProgramObject);
        }
        let mut instructions: Vec<BpfInsn> = Vec::new();
        for i in (0..raw.len()).step_by(std::mem::size_of::<BpfInsn>()) {
            instructions.push(BpfInsn::try_from(
                &raw[i..i + std::mem::size_of::<BpfInsn>()],
            )?);
        }
        Ok(BpfCode(instructions))
    }
}

#[repr(C)]
#[derive(Debug, Clone)]
pub(crate) struct BpfInsn {
    pub code: c_uchar,
    pub regs: c_uchar,
    pub off: c_short,
    pub imm: c_int,
}

impl TryFrom<&[u8]> for BpfInsn {
    type Error = OxidebpfError;
    fn try_from(raw: &[u8]) -> Result<Self, Self::Error> {
        if raw.len() < std::mem::size_of::<BpfInsn>() {
            return Err(OxidebpfError::InvalidProgramObject);
        }
        Ok(unsafe { std::ptr::read(raw.as_ptr() as *const _) })
    }
}

impl BpfInsn {
    pub fn get_src(&self) -> u8 {
        (self.regs >> 4) & 0xf
    }

    pub fn set_src(&mut self, val: u8) {
        self.regs = (self.regs & 0xf) | (val << 4);
    }

    pub fn get_dst(&self) -> u8 {
        self.regs & 0xf
    }

    pub fn set_dst(&mut self, val: u8) {
        self.regs = (self.regs & 0xf0) | (val & 0xf);
    }
}

#[derive(Debug, Clone, PartialEq)]
pub(crate) enum ProgramType {
    Unspec,
    Kprobe,
    Kretprobe,
    Uprobe,
    Uretprobe,
    Tracepoint,
    RawTracepoint,
}

impl From<ProgramType> for u32 {
    fn from(value: ProgramType) -> u32 {
        match value {
            ProgramType::Kprobe
            | ProgramType::Kretprobe
            | ProgramType::Uprobe
            | ProgramType::Uretprobe => bpf_prog_type::BPF_PROG_TYPE_KPROBE,
            ProgramType::Tracepoint => bpf_prog_type::BPF_PROG_TYPE_TRACEPOINT,
            ProgramType::RawTracepoint => bpf_prog_type::BPF_PROG_TYPE_RAW_TRACEPOINT,
            ProgramType::Unspec => bpf_prog_type::BPF_PROG_TYPE_UNSPEC,
        }
    }
}<|MERGE_RESOLUTION|>--- conflicted
+++ resolved
@@ -53,11 +53,7 @@
 }
 
 #[repr(align(8), C)]
-<<<<<<< HEAD
-#[derive(Clone, Copy)]
-=======
 #[derive(Clone, Copy, Debug)]
->>>>>>> e5819c3c
 pub(crate) struct MapConfig {
     map_type: c_uint,
     key_size: c_uint,
