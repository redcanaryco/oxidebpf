use slog::info;
use std::convert::TryFrom;
use std::ffi::CStr;
use std::fmt::{Debug, Formatter};
use std::os::raw::{c_int, c_short, c_uchar, c_uint, c_ulong};

use crate::LOGGER;
use slog::info;

use crate::bpf::constant::{bpf_prog_type, BPF_OBJ_NAME_LEN};
use crate::error::OxidebpfError;
use crate::ProgramType;
use crate::LOGGER;

pub(crate) mod constant;
pub(crate) mod syscall;

#[repr(align(8), C)]
#[derive(Clone, Copy, Debug)]
pub(crate) struct MapConfig {
    // Minimum functionality set
    pub(crate) map_type: c_uint,
    pub(crate) key_size: c_uint,   // size of key in bytes
    pub(crate) value_size: c_uint, // size of value in bytes
    pub(crate) max_entries: c_uint,
    // Optionals as of 5.12.7
    map_flags: c_uint,
    inner_map_fd: c_uint,
    numa_node: c_uint,
    map_name: [u8; BPF_OBJ_NAME_LEN],
    map_ifindex: c_uint,
    btf_fd: c_uint,
    btf_key_type_id: c_uint,
    btf_value_type_id: c_uint,
    btf_vmlinux_value_type_id: c_uint,
}

impl Default for MapConfig {
    fn default() -> Self {
        Self {
            map_type: 0,
            key_size: 0,
            value_size: 0,
            max_entries: 0,
            map_flags: 0,
            inner_map_fd: 0,
            numa_node: 0,
            map_name: [0u8; BPF_OBJ_NAME_LEN],
            map_ifindex: 0,
            btf_fd: 0,
            btf_key_type_id: 0,
            btf_value_type_id: 0,
            btf_vmlinux_value_type_id: 0,
        }
    }
}

impl From<MapDefinition> for MapConfig {
    fn from(def: MapDefinition) -> MapConfig {
        Self {
            map_type: def.map_type,
            key_size: def.key_size,
            value_size: def.value_size,
            max_entries: def.max_entries,
            map_flags: def.map_flags,
            ..Default::default()
        }
    }
}

impl MapConfig {
    pub fn new(
        map_type: c_uint,
        key_size: c_uint,
        value_size: c_uint,
        max_entries: c_uint,
    ) -> MapConfig {
        Self {
            map_type,
            key_size,
            value_size,
            max_entries,
            ..Default::default()
        }
    }
}

#[repr(C)]
#[derive(Clone, Copy, Debug)]
pub(crate) struct MapDefinition {
    pub map_type: c_uint,
    pub key_size: c_uint,
    pub value_size: c_uint,
    pub max_entries: c_uint,
    pub map_flags: c_uint,
    pub pinning: c_uint,
    pub namespace: [u8; 256],
}

impl MapDefinition {
    pub fn namespace_to_string(&self) -> Option<String> {
        if let Some(upper) = self.namespace.iter().position(|c| *c == 0) {
            self.namespace
                .get(..upper + 1)
                .map(|data| CStr::from_bytes_with_nul(data).unwrap_or_default())
                .map(|cstr| cstr.to_str().unwrap_or_default())
                .map(str::to_string)
        } else {
            None
        }
    }
}

impl TryFrom<&[u8]> for MapDefinition {
    type Error = OxidebpfError;
    fn try_from(raw: &[u8]) -> Result<Self, Self::Error> {
        // at the very least, we need the first 4 entries.
        if raw.len() < std::mem::size_of::<c_uint>() * 4 {
            info!(LOGGER.0, "Invalid map object, raw.len(): {}", raw.len());
            return Err(OxidebpfError::InvalidMapObject);
        }
        let mut data = vec![0; std::mem::size_of::<MapDefinition>()];
        for (dst, src) in data.iter_mut().zip(raw) {
            *dst = *src;
        }
        Ok(unsafe { std::ptr::read(data.as_ptr() as *const _) })
    }
}

#[repr(align(8), C)]
#[derive(Clone, Copy)]
union KeyVal {
    value: c_ulong,
    next_key: c_ulong,
}

impl Default for KeyVal {
    fn default() -> Self {
        Self { value: 0u64 }
    }
}

#[repr(align(8), C)]
#[derive(Clone, Copy, Default)]
struct MapElem {
    map_fd: c_uint,
    key: c_ulong,
    keyval: KeyVal,
    flags: c_ulong,
}

#[repr(align(8), C)]
#[derive(Clone, Copy)]
struct BpfProgLoad {
    // Minimal functionality set
    prog_type: c_uint,
    insn_cnt: c_uint,
    insns: c_ulong,   // Vec<BpfInsn> -  const struct bpf_insn
    license: c_ulong, // const char *
    log_level: c_uint,
    log_size: c_uint,
    log_buf: c_ulong, // 'char *' buffer
    // Additional functionality set, as of 5.12.7
    kern_version: c_uint, // not used later, used in early versions
    prog_flags: c_uint,
    prog_name: [u8; BPF_OBJ_NAME_LEN], // char array, length BPF_OBJ_NAME_LEN
    prog_ifindex: c_uint,
    expected_attach_type: c_uint,
    prog_btf_fd: c_uint,
    func_info_rec_size: c_uint,
    func_info: c_ulong,
    func_info_cnt: c_uint,
    line_info_rec_size: c_uint,
    line_info: c_ulong,
    line_info_cnt: c_uint,
    attach_btf_id: c_uint,
    prog_attach: BpfProgAttach,
}

impl Default for BpfProgLoad {
    fn default() -> Self {
        Self {
            prog_type: 0,
            insn_cnt: 0,
            insns: 0,
            license: 0,
            log_level: 0,
            log_size: 0,
            log_buf: 0,
            kern_version: 0,
            prog_flags: 0,
            prog_name: [0u8; BPF_OBJ_NAME_LEN],
            prog_ifindex: 0,
            expected_attach_type: 0,
            prog_btf_fd: 0,
            func_info_rec_size: 0,
            func_info: 0,
            func_info_cnt: 0,
            line_info_rec_size: 0,
            line_info: 0,
            line_info_cnt: 0,
            attach_btf_id: 0,
            prog_attach: BpfProgAttach { attach_prog_fd: 0 },
        }
    }
}

#[repr(align(8), C)]
#[derive(Clone, Copy)]
union BpfProgAttach {
    attach_prog_fd: c_uint,
    attach_btf_objc_fd: c_uint,
}

impl Default for BpfProgAttach {
    fn default() -> Self {
        Self { attach_prog_fd: 0 }
    }
}

#[repr(align(8), C)]
#[derive(Clone, Copy, Default)]
struct BpfMapBatch {
    in_batch: c_ulong,
    out_batch: c_ulong,
    keys: c_ulong,
    values: c_ulong,
    count: c_uint,
    map_fd: c_uint,
    elem_flags: c_ulong,
    flags: c_ulong,
}

#[repr(align(8), C)]
#[derive(Clone, Copy, Default)]
struct BpfObj {
    pathname: c_ulong,
    bpf_fd: c_uint,
    file_flags: c_uint,
}

#[repr(align(8), C)]
#[derive(Clone, Copy, Default)]
struct BpfProgTach {
    target_fd: c_uint,
    attach_bpf_fd: c_uint,
    attach_type: c_uint,
    attach_flags: c_uint,
    replace_bpf_fd: c_uint,
}

#[repr(align(8), C)]
#[derive(Clone, Copy, Default)]
struct BpfProgTestRun {
    prog_fd: c_uint,
    retval: c_uint,
    data_size_in: c_uint,
    data_size_out: c_uint,
    data_in: c_ulong,
    data_out: c_ulong,
    repeat: c_uint,
    duration: c_uint,
    ctx_size_in: c_uint,
    ctx_size_out: c_uint,
    ctx_in: c_ulong,
    ctx_out: c_ulong,
    flags: c_uint,
    cpu: c_uint,
}

#[repr(align(8), C)]
#[derive(Clone, Copy, Default)]
struct BpfGetId {
    id: GetIdUnion,
    next_id: c_uint,
    open_flags: c_uint,
}

#[repr(align(8), C)]
#[derive(Clone, Copy)]
union GetIdUnion {
    start_id: c_uint,
    prog_id: c_uint,
    map_id: c_uint,
    btf_id: c_uint,
    link_id: c_uint,
}

impl Default for GetIdUnion {
    fn default() -> Self {
        Self { start_id: 0 }
    }
}

#[repr(align(8), C)]
#[derive(Clone, Copy, Default)]
struct BpfObjGetInfoByFd {
    bpf_fd: c_uint,
    info_len: c_uint,
    info: c_ulong,
}

#[repr(align(8), C)]
#[derive(Clone, Copy, Default)]
struct BpfProgQuery {
    target_fd: c_uint,
    attach_type: c_uint,
    query_flags: c_uint,
    attach_flags: c_uint,
    prog_ids: c_ulong,
    prog_cnt: c_uint,
}

#[repr(align(8), C)]
#[derive(Clone, Copy, Default)]
struct BpfRawTracepointOpen {
    name: c_ulong,
    prog_fd: c_uint,
}

#[repr(align(8), C)]
#[derive(Clone, Copy, Default)]
struct BpfBtfLoad {
    btf: c_ulong,
    btf_log_buf: c_ulong,
    btf_size: c_uint,
    btf_log_size: c_uint,
    btf_log_level: c_uint,
}

#[repr(align(8), C)]
#[derive(Clone, Copy, Default, Debug)]
struct TaskFdQuery {
    pid: c_uint,
    fd: c_uint,
    flags: c_uint,
    buf_len: c_uint,
    buf: c_ulong,
    prog_id: c_uint,
    fd_type: c_uint,
    probe_offset: c_ulong,
    probe_addr: c_ulong,
}

#[repr(align(8), C)]
#[derive(Clone, Copy)]
union LinkTarget {
    target_fd: c_uint,
    target_ifindex: c_uint,
}

impl Debug for LinkTarget {
    fn fmt(&self, f: &mut Formatter<'_>) -> std::fmt::Result {
        write!(f, "LinkTarget")
    }
}

impl Default for LinkTarget {
    fn default() -> Self {
        Self { target_fd: 0 }
    }
}

#[repr(align(8), C)]
#[derive(Clone, Copy, Default, Debug)]
struct LinkTargetIterInfo {
    iter_info: c_ulong,
    iter_info_len: c_uint,
}

#[repr(align(8), C)]
#[derive(Clone, Copy)]
union LinkTargetInfo {
    target_btf_id: c_uint,
    info: LinkTargetIterInfo,
}

impl Debug for LinkTargetInfo {
    fn fmt(&self, f: &mut Formatter<'_>) -> std::fmt::Result {
        write!(f, "LinkTargetInfo")
    }
}

impl Default for LinkTargetInfo {
    fn default() -> Self {
        Self { target_btf_id: 0 }
    }
}

#[repr(align(8), C)]
#[derive(Clone, Copy, Default, Debug)]
struct BpfLinkCreate {
    prog_fd: c_uint,
    target: LinkTarget,
    attach_type: c_uint,
    flags: c_uint,
    link_target_info: LinkTargetInfo,
}

#[repr(align(8), C)]
#[derive(Clone, Copy, Default, Debug)]
struct BpfLinkUpdate {
    link_fd: c_uint,
    new_prog_fd: c_uint,
    flags: c_uint,
    old_prog_fd: c_uint,
}

#[repr(align(8), C)]
#[derive(Clone, Copy, Default, Debug)]
struct BpfLinkDetach {
    link_fd: c_uint,
}

#[repr(align(8), C)]
#[derive(Clone, Copy, Default, Debug)]
struct BpfEnableStats {
    stat_type: c_uint,
}

#[repr(align(8), C)]
#[derive(Clone, Copy, Default, Debug)]
struct BpfIterCreate {
    link_fd: c_uint,
    flags: c_uint,
}

#[repr(align(8), C)]
#[derive(Clone, Copy, Default, Debug)]
struct BpfProgBindMap {
    prog_fd: c_uint,
    map_fd: c_uint,
    flags: c_uint,
}

/// Holds a BpfAttr union where only the specified `size`, in bytes, is to be used for
/// underlying bpf syscalls.
<<<<<<< HEAD
#[derive(Clone, Debug)]
=======
#[derive(Debug, Copy, Clone)]
>>>>>>> 5a3a6dad
pub(crate) struct SizedBpfAttr {
    pub(crate) bpf_attr: BpfAttr,
    /// The amount of used bytes of the given [`BpfAttr`]. See [`sys_bpf`](Fn@sys_bpf) for
    /// an example.
    pub(crate) size: usize,
}

#[repr(align(8), C)]
#[derive(Clone, Copy)]
pub(crate) union BpfAttr {
    // minimum functionality set
    pub(crate) map_config: MapConfig, // BPF_MAP_CREATE
    map_elem: MapElem,                // BPF_MAP_*_ELEM
    bpf_prog_load: BpfProgLoad,       // BPF_PROG_LOAD
    // optional as of 5.12.7
    bpf_map_batch: BpfMapBatch,                    // BPF_MAP_*_BATCH
    bpf_obj: BpfObj,                               // BPF_OBJ_*
    bpf_prog_tach: BpfProgTach,                    // BPF_PROG_ATTACH/DETACH
    bpf_prog_test_run: BpfProgTestRun,             // BPF_PROG_TEST_RUN
    bpf_get_id: BpfGetId,                          // BPF_*_GET_*_ID
    bpf_obj_get_info_by_fd: BpfObjGetInfoByFd,     // BPF_OBJ_GET_INFO_BY_FD
    bpf_prog_query: BpfProgQuery,                  // BPF_PROG_QUERY
    bpf_raw_tracepoint_open: BpfRawTracepointOpen, // BPF_RAW_TRACEPOINT_OPEN
    bpf_btf_load: BpfBtfLoad,                      // BPF_BTF_LOAD,
    task_fd_query: TaskFdQuery,
    bpf_link_create: BpfLinkCreate, // BPF_LINK_CREATE
    bpf_link_update: BpfLinkUpdate, // BPF_LINK_UPDATE
    bpf_link_detach: BpfLinkDetach,
    bpf_enable_state: BpfEnableStats,  // BPF_ENABLE_STATS
    bpf_iter_create: BpfIterCreate,    // BPF_ITER_CREATE
    bpf_prog_bind_map: BpfProgBindMap, // BPF_PROG_BIND_MAP
}

impl Debug for BpfAttr {
    fn fmt(&self, f: &mut Formatter<'_>) -> std::fmt::Result {
        let size = std::mem::size_of::<BpfAttr>();
        let raw_union = unsafe { std::slice::from_raw_parts(self as *const _ as *const u8, size) };
        write!(f, "BpfAttr: {:?}", raw_union)
    }
}

#[derive(Debug, Clone)]
pub(crate) struct BpfCode(pub Vec<BpfInsn>);

impl TryFrom<&[u8]> for BpfCode {
    type Error = OxidebpfError;
    fn try_from(raw: &[u8]) -> Result<Self, Self::Error> {
        if raw.len() < std::mem::size_of::<BpfInsn>()
            || raw.len() % std::mem::size_of::<BpfInsn>() != 0
        {
            info!(LOGGER.0, "Invalid program length, raw.len(): {}", raw.len());
            return Err(OxidebpfError::InvalidProgramLength);
        }
        let mut instructions: Vec<BpfInsn> = Vec::new();
        for i in (0..raw.len()).step_by(std::mem::size_of::<BpfInsn>()) {
            instructions.push(BpfInsn::try_from(
                &raw[i..i + std::mem::size_of::<BpfInsn>()],
            )?);
        }
        Ok(BpfCode(instructions))
    }
}

#[repr(align(8), C)]
#[derive(Debug, Clone)]
pub(crate) struct BpfInsn {
    pub code: c_uchar,
    pub regs: c_uchar,
    pub off: c_short,
    pub imm: c_int,
}

impl TryFrom<&[u8]> for BpfInsn {
    type Error = OxidebpfError;
    fn try_from(raw: &[u8]) -> Result<Self, Self::Error> {
        if raw.len() < std::mem::size_of::<BpfInsn>() {
            info!(
                LOGGER.0,
                "invalid instruction length, raw.len(): {}",
                raw.len()
            );
            return Err(OxidebpfError::InvalidInstructionLength);
        }
        Ok(unsafe { std::ptr::read(raw.as_ptr() as *const _) })
    }
}

impl BpfInsn {
    pub fn get_src(&self) -> u8 {
        (self.regs >> 4) & 0xf
    }

    pub fn set_src(&mut self, val: u8) {
        self.regs = (self.regs & 0xf) | (val << 4);
    }

    pub fn get_dst(&self) -> u8 {
        self.regs & 0xf
    }

    pub fn set_dst(&mut self, val: u8) {
        self.regs = (self.regs & 0xf0) | (val & 0xf);
    }
}

impl From<&ProgramType> for u32 {
    fn from(value: &ProgramType) -> u32 {
        match value {
            ProgramType::Kprobe
            | ProgramType::Kretprobe
            | ProgramType::Uprobe
            | ProgramType::Uretprobe => bpf_prog_type::BPF_PROG_TYPE_KPROBE,
            ProgramType::Tracepoint => bpf_prog_type::BPF_PROG_TYPE_TRACEPOINT,
            ProgramType::RawTracepoint => bpf_prog_type::BPF_PROG_TYPE_RAW_TRACEPOINT,
            ProgramType::Unspec => bpf_prog_type::BPF_PROG_TYPE_UNSPEC,
        }
    }
}

#[cfg(test)]
mod tests {
    use super::*;

    #[test]
    fn test_blueprint_map_definition_parsing() {
        // test minimal definition
        let minimum = vec![
            0x1, 0x0, 0x0, 0x0, // map_type
            0x2, 0x0, 0x0, 0x0, // key_size
            0x3, 0x0, 0x0, 0x0, // value_size
            0x4, 0x0, 0x0, 0x0, // max_entries
        ];
        let r = MapDefinition::try_from(&minimum[..]).unwrap();
        assert_eq!(r.map_type, 0x1, "map_type: {}", r.map_type);
        assert_eq!(r.key_size, 0x2, "key_size: {}", r.key_size);
        assert_eq!(r.value_size, 0x3, "value_size: {}", r.value_size);
        assert_eq!(r.max_entries, 0x4, "max_entries: {}", r.max_entries);
        assert_eq!(r.map_flags, 0, "map_flags: {}", r.map_flags);
        assert_eq!(r.pinning, 0, "pinning: {}", r.pinning);
        assert_eq!(r.namespace[0], 0, "namespace[0]: {}", r.namespace[0]);

        // test flag definition
        let with_flags = vec![
            0x1, 0x0, 0x0, 0x0, // map_type
            0x2, 0x0, 0x0, 0x0, // key_size
            0x3, 0x0, 0x0, 0x0, // value_size
            0x4, 0x0, 0x0, 0x0, // max_entries
            0x5, 0x0, 0x0, 0x0, // map_flags
        ];
        let r = MapDefinition::try_from(&with_flags[..]).unwrap();
        assert_eq!(r.map_type, 0x1, "map_type: {}", r.map_type);
        assert_eq!(r.key_size, 0x2, "key_size: {}", r.key_size);
        assert_eq!(r.value_size, 0x3, "value_size: {}", r.value_size);
        assert_eq!(r.max_entries, 0x4, "max_entries: {}", r.max_entries);
        assert_eq!(r.map_flags, 0x5, "map_flags: {}", r.map_flags);
        assert_eq!(r.pinning, 0, "pinning: {}", r.pinning);

        // test with namespace
        let with_namespace = vec![
            0x1, 0x0, 0x0, 0x0, // map_type
            0x2, 0x0, 0x0, 0x0, // key_size
            0x3, 0x0, 0x0, 0x0, // value_size
            0x4, 0x0, 0x0, 0x0, // max_entries
            0x5, 0x0, 0x0, 0x0, // map_flags
            0x1, 0x0, 0x0, 0x0, // pinning
            0x74, 0x65, 0x73, 0x74, // "test"
            0, 0,
        ];
        let r = MapDefinition::try_from(&with_namespace[..]).unwrap();
        assert_eq!(r.map_type, 0x1, "map_type: {}", r.map_type);
        assert_eq!(r.key_size, 0x2, "key_size: {}", r.key_size);
        assert_eq!(r.value_size, 0x3, "value_size: {}", r.value_size);
        assert_eq!(r.max_entries, 0x4, "max_entries: {}", r.max_entries);
        assert_eq!(r.map_flags, 0x5, "map_flags: {}", r.map_flags);
        assert_eq!(r.pinning, 1, "pinning: {}", r.pinning);
        assert_eq!(
            r.namespace_to_string(),
            Some("test".to_string()),
            "namespace string: {:?}",
            r.namespace_to_string()
        );
    }
}<|MERGE_RESOLUTION|>--- conflicted
+++ resolved
@@ -3,9 +3,6 @@
 use std::ffi::CStr;
 use std::fmt::{Debug, Formatter};
 use std::os::raw::{c_int, c_short, c_uchar, c_uint, c_ulong};
-
-use crate::LOGGER;
-use slog::info;
 
 use crate::bpf::constant::{bpf_prog_type, BPF_OBJ_NAME_LEN};
 use crate::error::OxidebpfError;
@@ -435,11 +432,7 @@
 
 /// Holds a BpfAttr union where only the specified `size`, in bytes, is to be used for
 /// underlying bpf syscalls.
-<<<<<<< HEAD
-#[derive(Clone, Debug)]
-=======
 #[derive(Debug, Copy, Clone)]
->>>>>>> 5a3a6dad
 pub(crate) struct SizedBpfAttr {
     pub(crate) bpf_attr: BpfAttr,
     /// The amount of used bytes of the given [`BpfAttr`]. See [`sys_bpf`](Fn@sys_bpf) for
