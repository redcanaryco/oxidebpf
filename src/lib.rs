--- conflicted
+++ resolved
@@ -12,43 +12,6 @@
 //! `LOG_SIZE` environment variable (e.g., `LOG_SIZE=8192 ./my_program`).
 #![allow(dead_code)]
 
-<<<<<<< HEAD
-use std::collections::{HashMap, HashSet};
-use std::fmt;
-use std::fmt::{Display, Formatter};
-use std::format;
-use std::io::{BufRead, BufReader, BufWriter, Write};
-use std::os::unix::io::RawFd;
-use std::time::Duration;
-
-use crossbeam_channel::{bounded, Receiver, Sender};
-use libc::{c_int, pid_t};
-use mio::unix::SourceFd;
-use mio::{Events, Interest, Poll, Token};
-use nix::errno::Errno;
-use slog::{crit, o, Drain, Logger};
-
-use crate::blueprint::ProgramObject;
-pub use crate::blueprint::{ProgramBlueprint, SectionType};
-use crate::bpf::constant::bpf_map_type;
-use crate::bpf::syscall::bpf_map_update_elem;
-use crate::bpf::{syscall, BpfAttr, MapConfig, SizedBpfAttr};
-pub use crate::error::OxidebpfError;
-pub use crate::maps::{ArrayMap, BpfHashMap, RWMap};
-use crate::maps::{PerCpu, PerfMap};
-use crate::maps::{PerfEvent, ProgMap};
-use crate::perf::constant::{perf_event_sample_format, perf_sw_ids, perf_type_id};
-use crate::perf::syscall::{
-    attach_kprobe, attach_kprobe_debugfs, attach_uprobe, attach_uprobe_debugfs,
-};
-use crate::perf::{PerfEventAttr, PerfSample, PerfWakeup};
-use crate::xdp::constant::XdpFlag::Unset;
-use crate::xdp::syscall::attach_xdp;
-use lazy_static::lazy_static;
-use slog_term::TermDecorator;
-
-=======
->>>>>>> c8c86d0c
 mod blueprint;
 mod bpf;
 mod debugfs;
@@ -433,14 +396,6 @@
         self
     }
 
-<<<<<<< HEAD
-    fn attach_xdp(&self) -> Result<(Vec<String>, Vec<RawFd>), OxidebpfError> {
-        self.attach_points
-            .iter()
-            .map(|attach_point| attach_xdp(self.fd, attach_point, Unset))
-            .collect::<Result<Vec<()>, OxidebpfError>>()
-            .map(|_| (Vec::<String>::new(), Vec::<RawFd>::new()))
-=======
     /// Optionally specify what type of program this is.
     ///
     /// If the type specified matches what is read from the ELF file, this has no effect. If
@@ -482,7 +437,14 @@
         if let Err(mount_err) = mount_debugfs_if_missing(mount_point) {
             info!(LOGGER.0, "Failed to mount debugfs: {:?}", mount_err);
         }
->>>>>>> c8c86d0c
+    }
+
+    fn attach_xdp(&self) -> Result<(Vec<String>, Vec<RawFd>), OxidebpfError> {
+        self.attach_points
+            .iter()
+            .map(|attach_point| attach_xdp(self.fd, attach_point, Unset))
+            .collect::<Result<Vec<()>, OxidebpfError>>()
+            .map(|_| (Vec::<String>::new(), Vec::<RawFd>::new()))
     }
 
     fn attach_kprobe(&self) -> Result<(Vec<String>, Vec<RawFd>), OxidebpfError> {
@@ -609,16 +571,10 @@
             return Err(OxidebpfError::ProgramNotLoaded);
         }
 
-<<<<<<< HEAD
-        match self.kind {
-            ProgramType::Kprobe | ProgramType::Kretprobe => self.attach_kprobe(),
-            ProgramType::Uprobe | ProgramType::Uretprobe => self.attach_uprobe(),
-            ProgramType::Xdp => self.attach_xdp(),
-            _ => Err(OxidebpfError::UnsupportedProgramType),
-=======
         match &self.kind {
             Some(ProgramType::Kprobe | ProgramType::Kretprobe) => self.attach_kprobe(),
             Some(ProgramType::Uprobe | ProgramType::Uretprobe) => self.attach_uprobe(),
+            Some(ProgramType::Xdp) => self.attach_xdp(),
             Some(t) => {
                 info!(
                     LOGGER.0,
@@ -633,7 +589,6 @@
                 );
                 Err(OxidebpfError::UnsupportedProgramType)
             }
->>>>>>> c8c86d0c
         }
     }
 
@@ -1541,15 +1496,6 @@
     use super::*;
     use std::path::PathBuf;
 
-<<<<<<< HEAD
-    use crate::blueprint::ProgramBlueprint;
-    use crate::maps::RWMap;
-    use crate::ProgramType;
-    use crate::{Program, ProgramGroup, ProgramVersion};
-    use std::process::Command;
-
-=======
->>>>>>> c8c86d0c
     #[test]
     fn test_program_group() {
         let program = PathBuf::from(env!("CARGO_MANIFEST_DIR"))
