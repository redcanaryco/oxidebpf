use nix::errno::Errno;

#[derive(Debug, PartialEq, Clone)]
pub enum EbpfObjectError {
    InvalidElf,
    InvalidElfMachine,
<<<<<<< HEAD
    UnknownObject(String),
=======
    UnsupportedMap,
    UnsupportedProgram,
>>>>>>> 222a4a47
}

#[derive(Debug, PartialEq, Clone)]
pub enum EbpfSyscallError {
    LinuxError(Errno),
    PerfEventDoesNotExist,
<<<<<<< HEAD
    PerfIoctlError(nix::Error),
}

#[derive(Debug, PartialEq, Clone)]
pub enum EbpfParserError {
    InvalidElf,
=======
>>>>>>> 222a4a47
}<|MERGE_RESOLUTION|>--- conflicted
+++ resolved
@@ -4,25 +4,23 @@
 pub enum EbpfObjectError {
     InvalidElf,
     InvalidElfMachine,
-<<<<<<< HEAD
     UnknownObject(String),
-=======
-    UnsupportedMap,
-    UnsupportedProgram,
->>>>>>> 222a4a47
 }
 
 #[derive(Debug, PartialEq, Clone)]
 pub enum EbpfSyscallError {
     LinuxError(Errno),
     PerfEventDoesNotExist,
-<<<<<<< HEAD
     PerfIoctlError(nix::Error),
 }
 
 #[derive(Debug, PartialEq, Clone)]
 pub enum EbpfParserError {
     InvalidElf,
-=======
->>>>>>> 222a4a47
+}
+
+#[derive(Debug, PartialEq, Clone)]
+pub enum EbpfSyscallError {
+    LinuxError(Errno),
+    PerfEventDoesNotExist,
 }