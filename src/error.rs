--- conflicted
+++ resolved
@@ -47,12 +47,9 @@
     MapValueSizeMismatch,
     MapKeySizeMismatch,
     ProgramGroupAlreadyLoaded,
-<<<<<<< HEAD
-    NetlinkError(String),
-=======
     RetryError(String),
     LockError,
->>>>>>> c8c86d0c
+    NetlinkError(String),
 }
 
 impl Display for OxidebpfError {
