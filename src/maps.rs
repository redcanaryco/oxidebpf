use std::convert::TryInto;
use std::os::raw::{c_long, c_uchar, c_uint, c_ulong, c_ushort};
use std::os::unix::io::RawFd;
use std::ptr::null_mut;
use std::slice;
use std::sync::atomic;
use std::sync::atomic::{AtomicPtr, Ordering};

use nix::errno::errno;

use crate::bpf::constant::bpf_map_type;
use crate::bpf::constant::bpf_map_type::BPF_MAP_TYPE_PROG_ARRAY;
use crate::bpf::syscall::{bpf_map_create, bpf_map_lookup_elem, bpf_map_update_elem};
use crate::bpf::MapConfig;
use crate::error::OxidebpfError;
use crate::perf::constant::perf_event_type;
use crate::perf::syscall::{perf_event_ioc_disable, perf_event_ioc_enable};
use crate::perf::PerfEventAttr;
use std::fmt::{Debug, Display, Formatter};

#[repr(C)]
#[derive(Clone, Copy)]
struct PerfEventHeader {
    type_: c_uint,
    misc: c_ushort,
    size: c_ushort,
}
#[repr(C)]
pub struct PerfEventLostSamples {
    header: PerfEventHeader,
    pub id: u64,
    pub count: u64,
}

#[repr(C)]
pub struct PerfEventSample {
    header: PerfEventHeader,
    pub size: u32,
    pub data: Vec<u8>,
}

pub(crate) fn process_cpu_string(cpu_string: String) -> Result<Vec<i32>, OxidebpfError> {
    let mut cpus = vec![];

    for sublist in cpu_string.trim().split(',') {
        if sublist.contains('-') {
            let pair: Vec<&str> = sublist.split('-').collect();
            if pair.len() != 2 {
                return Err(OxidebpfError::CpuOnlineFormatError);
            }

            // we checked the length above so indexing is OK
            let from: i32 = pair[0]
                .parse()
                .map_err(|_| OxidebpfError::CpuOnlineFormatError)?;
            let to: i32 = pair[1]
                .parse()
                .map_err(|_| OxidebpfError::CpuOnlineFormatError)?;

            cpus.extend(from..=to)
        } else {
            cpus.push(
                sublist
                    .trim()
                    .parse()
                    .map_err(|_| OxidebpfError::NumberParserError)?,
            );
        }
    }

    Ok(cpus)
}

pub(crate) fn get_cpus() -> Result<Vec<i32>, OxidebpfError> {
    let cpu_string = String::from_utf8(
        std::fs::read("/sys/devices/system/cpu/online").map_err(|_| OxidebpfError::FileIOError)?,
    )
    .map_err(|_| OxidebpfError::Utf8StringConversionError)?;
    process_cpu_string(cpu_string)
}

pub(crate) enum PerfEvent<'a> {
    Sample(PerfEventSample),
    Lost(&'a PerfEventLostSamples),
}

impl Debug for PerfEvent<'_> {
    fn fmt(&self, f: &mut Formatter<'_>) -> std::fmt::Result {
        write!(
            f,
            "{}",
            match self {
                PerfEvent::Sample(s) => {
                    format!("SAMPLE: {}", s.size)
                }
                PerfEvent::Lost(l) => {
                    format!("LOST: {}", l.count)
                }
            }
        )
    }
}

#[repr(align(8), C)]
#[derive(Clone, Copy)]
struct PerfMemBitfield {
    field: c_ulong,
}

#[repr(align(8), C)]
union PerfMemCapabilitiesBitfield {
    capabilities: c_ulong,
    bitfield: PerfMemBitfield,
}

impl Debug for PerfMemCapabilitiesBitfield {
    fn fmt(&self, f: &mut Formatter<'_>) -> std::fmt::Result {
        write!(f, "debug not implemented")
    }
}

#[repr(C)]
#[derive(Debug)]
struct PerfMem {
    version: c_uint,
    compat_version: c_uint,
    lock: c_uint,
    index: c_uint,
    offset: c_long,
    time_enabled: c_ulong,
    time_running: c_ulong,
    capabilities: PerfMemCapabilitiesBitfield,
    pmc_width: c_ushort,
    time_shift: c_ushort,
    time_mult: c_uint,
    time_offset: c_ulong,
    time_zero: c_ulong,
    size: c_uint,
    reserved_1: c_uint,
    time_cycles: c_ulong,
    time_mask: c_ulong,
    __reserved: [c_uchar; 928usize],
    data_head: c_ulong,
    data_tail: c_ulong,
    data_offset: c_ulong,
    data_size: c_ulong,
    aux_head: c_ulong,
    aux_tail: c_ulong,
    aux_offset: c_ulong,
    aux_size: c_ulong,
}

pub struct PerfMap {
    pub(crate) name: String,
    base_ptr: AtomicPtr<PerfMem>,
    page_count: usize,
    page_size: usize,
    mmap_size: usize,
    cpuid: i32,
    pub(crate) ev_fd: RawFd,
    ev_name: String,
}

#[derive(Clone, Debug)]
pub(crate) struct ProgMap {
    pub base: Map,
}

#[derive(Clone, Debug)]
pub struct ArrayMap {
    pub base: Map,
}

#[derive(Clone, Debug)]
pub struct BpfHashMap {
    pub base: Map,
}

#[derive(Debug)]
pub struct Map {
    pub name: String,       // The name of the map
    fd: RawFd,              // The file descriptor that represents the map
    map_config: MapConfig,  // The first struct in the bpf_attr union
    map_config_size: usize, // The size of the map_config field in bytes
    loaded: bool,           // Whether or not the map has been loaded
}

impl Clone for Map {
    fn clone(&self) -> Self {
        Self {
            name: self.name.clone(),
            fd: unsafe { libc::fcntl(self.fd, libc::F_DUPFD_CLOEXEC, 3) },
            map_config: self.map_config,
            map_config_size: self.map_config_size,
            loaded: self.loaded,
        }
    }
}

impl Drop for Map {
    fn drop(&mut self) {
        unsafe {
            libc::close(self.fd);
        }
    }
}

/// This trait specifies a map that can be read from or written to (e.g., array types).
pub trait RWMap<T, U> {
    /// # Safety
    ///
    /// This function should only be called when `std::mem::size_of::<T>()` matches
    /// the value in the map being read from and when `std::mem::size_of::<U>()`
    /// matches the key.
    unsafe fn read(&self, key: U) -> Result<T, OxidebpfError>;

    /// # Safety
    ///
    /// This function should only be called when `std::mem::size_of::<T>()` matches
    /// the value in the map being written to and when `std::mem::size_of::<U>()`
    /// matches the key.
    unsafe fn write(&self, key: U, value: T) -> Result<(), OxidebpfError>;
}

pub trait PerCpu {
    fn cpuid(&self) -> i32;
}

impl ProgMap {
    pub(crate) fn new(map_name: &str, max_entries: u32) -> Result<Self, OxidebpfError> {
        let fd = bpf_map_create(BPF_MAP_TYPE_PROG_ARRAY, 4u32, 4u32, max_entries)?;
        let map = Map {
            name: map_name.to_string(),
            fd,
            map_config: MapConfig::new(bpf_map_type::BPF_MAP_TYPE_PROG_ARRAY, 4, 4, max_entries),
            map_config_size: std::mem::size_of::<MapConfig>(),
            loaded: true,
        };
        Ok(ProgMap { base: map })
    }

    // TODO: these functions are a good candidate for a trait
    pub(crate) fn set_fd(&mut self, fd: RawFd) {
        self.base.fd = fd;
    }

    pub(crate) fn get_fd(&self) -> &RawFd {
        &self.base.fd
    }

    pub(crate) fn is_loaded(&self) -> bool {
        self.base.loaded
    }
}

impl PerfMap {
    // we want cpuid and give back a channel to read from
    pub fn new_group(
        map_name: &str,
        event_attr: PerfEventAttr,
        event_buffer_size: usize,
    ) -> Result<Vec<PerfMap>, OxidebpfError> {
        let page_size = match unsafe { libc::sysconf(libc::_SC_PAGE_SIZE) } {
            size if size < 0 => {
                return Err(OxidebpfError::LinuxError(nix::errno::from_i32(errno())));
            }
            size if size == 0 => {
                return Err(OxidebpfError::BadPageSize);
            }
            size if size > 0 => size as usize,
            _ => return Err(OxidebpfError::BadPageSize),
        };
        let page_count = (event_buffer_size as f64 / page_size as f64).ceil() as usize;
        if page_count == 0 {
            return Err(OxidebpfError::BadPageCount);
        }
        let mmap_size = page_size * (page_count + 1);

        let mut loaded_perfmaps = Vec::<PerfMap>::new();
        for cpuid in get_cpus()?.iter() {
            let fd: RawFd = crate::perf::syscall::perf_event_open(&event_attr, -1, *cpuid, -1, 0)?;
            let base_ptr: *mut _;
            base_ptr = unsafe {
                libc::mmap(
                    null_mut(),
                    mmap_size,
                    libc::PROT_READ | libc::PROT_WRITE,
                    libc::MAP_SHARED,
                    fd,
                    0,
                )
            };
            if base_ptr == libc::MAP_FAILED {
                let mmap_errno = nix::errno::from_i32(errno());
                unsafe {
                    if libc::close(fd) < 0 {
                        return Err(OxidebpfError::MultipleErrors(vec![
                            OxidebpfError::LinuxError(mmap_errno),
                            OxidebpfError::LinuxError(nix::errno::from_i32(errno())),
                        ]));
                    }
                };
                return Err(OxidebpfError::LinuxError(mmap_errno));
            }
            perf_event_ioc_enable(fd)?;
            loaded_perfmaps.push(PerfMap {
                name: map_name.to_string(),
                base_ptr: AtomicPtr::new(base_ptr as *mut PerfMem),
                page_count,
                page_size,
                mmap_size,
                cpuid: *cpuid,
                ev_fd: fd,
                ev_name: "".to_string(),
            });
        }
        Ok(loaded_perfmaps)
    }

    pub(crate) fn read<'a>(&self) -> Result<Option<PerfEvent<'a>>, OxidebpfError> {
        let header = self.base_ptr.load(Ordering::SeqCst);
        let raw_size = (self.page_count * self.page_size) as u64;
        let base: *const u8;
        let data_head: u64;
        let data_tail: u64;
        let event: *const PerfEventHeader;
        let start: usize;
        let end: usize;
        unsafe {
            base = (header as *const u8).add(self.page_size);
            data_head = (*header).data_head;
            data_tail = (*header).data_tail;
            start = (data_tail % raw_size) as usize;
            event = base.add(start) as *const PerfEventHeader;
            end = ((data_tail + (*event).size as u64) % raw_size) as usize;
        }
        if data_head == data_tail {
            return Err(OxidebpfError::NoPerfData);
        }

        let mut buf = Vec::<u8>::new();

        unsafe {
            if end < start {
                let len = raw_size as usize - start;
                let ptr = base.add(start);
                buf.extend_from_slice(slice::from_raw_parts(ptr, len));

                let len = (*event).size as usize - len;
                let ptr = base;
                buf.extend_from_slice(slice::from_raw_parts(ptr, len));
            } else {
                let ptr = base.add(start);
                let len = (*event).size as usize;
                buf.extend_from_slice(slice::from_raw_parts(ptr, len));
            }

            atomic::fence(Ordering::SeqCst);
            (*header).data_tail += (*event).size as u64;

            match (*event).type_ {
                perf_event_type::PERF_RECORD_SAMPLE => {
<<<<<<< HEAD
                    let (header_bytes, data) = buf
                        .as_slice()
                        .split_at(std::mem::size_of::<PerfEventHeader>());
                    let (len, data) = data.split_at(std::mem::size_of::<u32>());
                    let (_, header, _) = header_bytes.align_to::<PerfEventHeader>();
                    let (_, size, _) = len.align_to::<u32>();
                    if header.len() != 1 {
                        return Err(OxidebpfError::BadPerfSample);
                    }
                    if size.len() != 1 {
                        return Err(OxidebpfError::BadPerfSample);
                    }
                    let header = *header.get(0).ok_or(OxidebpfError::BadPerfSample)?;
                    let size = *size.get(0).ok_or(OxidebpfError::BadPerfSample)?;
                    let sample = PerfEventSample {
                        header,
                        size,
                        // the alternative to this `to_vec()` is to `Box` the whole sample, which
                        // is slower
                        data: data.to_vec(),
                    };
                    Ok(Some(PerfEvent::<'a>::Sample(sample)))
=======
                    use std::mem::size_of;

                    let header = {
                        let header_bytes: [u8; size_of::<PerfEventHeader>()] = buf
                            [..size_of::<PerfEventHeader>()]
                            .try_into()
                            .map_err(|_| OxidebpfError::BadPerfSample)?;
                        std::ptr::read(header_bytes.as_ptr() as *const _)
                    };

                    let size = {
                        let size_bytes: [u8; size_of::<u32>()] = buf[size_of::<PerfEventHeader>()
                            ..(size_of::<u32>() + size_of::<PerfEventHeader>())]
                            .try_into()
                            .map_err(|_| OxidebpfError::BadPerfSample)?;
                        u32::from_ne_bytes(size_bytes)
                    };

                    let data = {
                        // drain the header + len fields; the rest is the data
                        buf.drain(
                            ..(std::mem::size_of::<PerfEventHeader>() + std::mem::size_of::<u32>()),
                        )
                        // might be unnecesary but I like this being explicit
                        .for_each(|_| {});

                        buf
                    };

                    let sample = Box::new(PerfEventSample { header, size, data });
                    Ok(Some(PerfEvent::Sample(sample)))
>>>>>>> 4c4065bc
                }
                perf_event_type::PERF_RECORD_LOST => Ok(Some(PerfEvent::<'a>::Lost(
                    &*(buf.as_ptr() as *const PerfEventLostSamples),
                ))),
                _ => Ok(None),
            }
        }
    }
}

impl PerCpu for PerfMap {
    fn cpuid(&self) -> i32 {
        self.cpuid
    }
}

impl BpfHashMap {
    /// Create a new BpfHashMap
    ///
    /// Calling new will create a new BPF_MAP_TYPE_HASH map. It stores some meta data
    /// to track it. The array map supports read and write operations to access the
    /// members of the map
    ///
    /// # Safety
    ///
    /// The `value_size` and `key_size` you pass in needs to match exactly with the size of the struct/type
    /// used by any other BPF program that might be using this map. Any `T` or `U` you use in subsequent
    /// `read()` and `write()` calls needs to match exactly (e.g., with `#[repr(C)]`) with the struct/type
    /// used by the BPF program as well. Additionally, `std::mem::size_of::<T>()` must match the given
    /// `value_size` here exactly and `std::mem::size_of::<U>() for the key`. If this conditions are not met,
    /// the `BpfHashMap` behavior is undefined.
    ///
    /// # Examples
    /// ```
    /// use oxidebpf::BpfHashMap;
    /// let map: BpfHashMap = unsafe {BpfHashMap::new(
    ///    "mymap",
    ///    std::mem::size_of::<u64>() as u32,
    ///    std::mem::size_of::<u64>() as u32,
    ///    1024,
    /// ).expect("Failed to create map") };
    /// ```
    pub unsafe fn new(
        map_name: &str,
        key_size: u32,
        value_size: u32,
        max_entries: u32,
    ) -> Result<BpfHashMap, OxidebpfError> {
        // Manpages say that key size must be 4 bytes for BPF_MAP_TYPE_ARRAY
        let fd = bpf_map_create(
            bpf_map_type::BPF_MAP_TYPE_HASH,
            key_size as c_uint,
            value_size as c_uint,
            max_entries,
        )?;
        let map = Map {
            name: map_name.to_string(),
            fd,
            map_config: MapConfig::new(
                bpf_map_type::BPF_MAP_TYPE_HASH,
                key_size,
                value_size,
                max_entries,
            ),
            map_config_size: std::mem::size_of::<MapConfig>(),
            loaded: true,
        };
        Ok(BpfHashMap { base: map })
    }

    pub(crate) fn set_fd(&mut self, fd: RawFd) {
        self.base.fd = fd;
    }

    pub(crate) fn get_fd(&self) -> &RawFd {
        &self.base.fd
    }

    pub(crate) fn is_loaded(&self) -> bool {
        self.base.loaded
    }
}

impl Display for BpfHashMap {
    fn fmt(&self, f: &mut Formatter) -> std::fmt::Result {
        write!(f, "Name: {}, loaded: {}", self.base.name, self.base.loaded)
    }
}

impl ArrayMap {
    /// Create a new ArrayMap
    ///
    /// Calling new will create a new BPF_MAP_TYPE_ARRAY map. It stores some meta data
    /// to track it. The array map supports read and write operations to access the
    /// members of the map
    ///
    /// # Safety
    ///
    /// The `value_size` you pass in needs to match exactly with the size of the struct/type
    /// used by any other BPF program that might be using this map. Any `T` you use in subsequent
    /// `read()` and `write()` calls needs to match exactly (e.g., with `#[repr(C)]`) with
    /// the struct/type used by the BPF program as well. Additionally, `std::mem::size_of::<T>()`
    /// must match the given `value_size` here exactly. If this conditions are not met, the
    /// `ArrayMap` behavior is undefined.
    ///
    /// # Examples
    /// ```
    /// use oxidebpf::ArrayMap;
    /// let map: ArrayMap = unsafe {ArrayMap::new(
    ///    "mymap",
    ///    std::mem::size_of::<u64>() as u32,
    ///    1024,
    /// ).expect("Failed to create map") };
    /// ```
    pub unsafe fn new(
        map_name: &str,
        value_size: u32,
        max_entries: u32,
    ) -> Result<ArrayMap, OxidebpfError> {
        // Manpages say that key size must be 4 bytes for BPF_MAP_TYPE_ARRAY
        let fd = bpf_map_create(
            bpf_map_type::BPF_MAP_TYPE_ARRAY,
            4,
            value_size as c_uint,
            max_entries,
        )?;
        let map = Map {
            name: map_name.to_string(),
            fd,
            map_config: MapConfig::new(
                bpf_map_type::BPF_MAP_TYPE_ARRAY,
                4,
                value_size,
                max_entries,
            ),
            map_config_size: std::mem::size_of::<MapConfig>(),
            loaded: true,
        };
        Ok(ArrayMap { base: map })
    }

    pub(crate) fn set_fd(&mut self, fd: RawFd) {
        self.base.fd = fd;
    }

    pub(crate) fn get_fd(&self) -> &RawFd {
        &self.base.fd
    }

    pub(crate) fn is_loaded(&self) -> bool {
        self.base.loaded
    }
}

impl Display for ArrayMap {
    fn fmt(&self, f: &mut Formatter) -> std::fmt::Result {
        write!(f, "Name: {}, loaded: {}", self.base.name, self.base.loaded)
    }
}

impl<T> RWMap<T, c_uint> for ArrayMap {
    /// Reads an index from a map of type BPF_MAP_TYPE_ARRAY
    ///
    /// Initiates a read from `key`. Read verifies that the map has been initialized.
    /// The value returned will be of the same type that was used when the ArrayMap
    /// was created
    ///
    /// NOTE: This method calls will read a certain amount of memory based on what the
    /// size of `T` is. Make sure that `T` matches the type of the value (e.g., with `#[repr(C)]`)
    /// that is being used in the map.
    ///
    /// # Example
    /// ```
    /// use oxidebpf::{ArrayMap, RWMap};
    ///
    /// // this is safe because we are reading and writing a u64, and the value_size we
    /// // pass into new() is a u64
    ///
    /// unsafe {
    ///     let map: ArrayMap = ArrayMap::new(
    ///        "mymap",
    ///        std::mem::size_of::<u64>() as u32,
    ///        1024,
    ///     ).expect("Failed to create map");
    ///     let _ = map.write(0, 12345u64);
    ///     assert_eq!(
    ///         12345u64,
    ///         unsafe { map.read(0).expect("Failed to read value from map") }
    ///     );
    /// }
    /// ```
    unsafe fn read(&self, key: c_uint) -> Result<T, OxidebpfError> {
        if !self.base.loaded {
            return Err(OxidebpfError::MapNotLoaded);
        }
        if self.base.fd < 0 {
            return Err(OxidebpfError::MapNotLoaded);
        }
        if std::mem::size_of::<T>() as u32 != self.base.map_config.value_size {
            return Err(OxidebpfError::MapValueSizeMismatch);
        }
        bpf_map_lookup_elem(self.base.fd, key)
    }

    /// Writes an index to and index of a map of type BPF_MAP_TYPE_ARRAY
    ///
    /// Initiates a write to `key` of `value`. The value needs to match the array
    /// type that was used when the map was created
    ///
    /// NOTE: This method calls will write a certain amount of memory based on what the
    /// size of `T` is. Make sure that `T` matches the type of the value (e.g., with `#[repr(C)]`)
    /// that is being used in the map.
    ///
    /// # Example
    /// ```
    /// use oxidebpf::{ArrayMap, RWMap};
    ///
    /// // this is safe because we are reading and writing a u64, and the value_size we
    /// // pass into new() is a u64
    ///
    /// unsafe {
    ///     let map: ArrayMap = ArrayMap::new(
    ///        "mymap",
    ///        std::mem::size_of::<u64>() as u32,
    ///        1024,
    ///     ).expect("Failed to create map");
    ///     let _ = map.write(0, 12345u64);
    ///     assert_eq!(
    ///         12345u64,
    ///         map.read(0).expect("Failed to read value from map")
    ///     );
    /// }
    /// ```
    unsafe fn write(&self, key: c_uint, value: T) -> Result<(), OxidebpfError> {
        if !self.base.loaded {
            return Err(OxidebpfError::MapNotLoaded);
        }
        if self.base.fd < 0 {
            return Err(OxidebpfError::MapNotLoaded);
        }

        // Try and verify that size of the value type matches the size of the value field in the map
        if std::mem::size_of::<T>() as u32 != self.base.map_config.value_size {
            return Err(OxidebpfError::MapValueSizeMismatch);
        }
        bpf_map_update_elem(self.base.fd, key, value)
    }
}

impl<T, U> RWMap<T, U> for BpfHashMap {
    /// Reads an index from a map of type BPF_MAP_TYPE_HASH
    ///
    /// Initiates a read from `key`. Read verifies that the map has been initialized.
    /// The value returned will be of the same type that was used when the BpfHashMap
    /// was created
    ///
    /// NOTE: This method calls will read a certain amount of memory based on what the
    /// size of `T` and `U` is. Make sure that `T` and `U` matches the type of the value and key
    /// (e.g., with `#[repr(C)]`) that is being used in the map.
    ///
    /// # Example
    /// ```
    /// use oxidebpf::{BpfHashMap, RWMap};
    ///
    /// // this is safe because we are reading and writing a u64, and the value_size we
    /// // pass into new() is a u64
    ///
    /// unsafe {
    ///     let map: BpfHashMap = BpfHashMap::new(
    ///        "mymap",
    ///        std::mem::size_of::<u64>() as u32,
    ///        std::mem::size_of::<u64>() as u32,
    ///        1024,
    ///     ).expect("Failed to create map");
    ///     let _ = map.write(87654321u64, 12345u64);
    ///     assert_eq!(
    ///         12345u64,
    ///         unsafe { map.read(87654321u64).expect("Failed to read value from map") }
    ///     );
    /// }
    /// ```
    unsafe fn read(&self, key: U) -> Result<T, OxidebpfError> {
        if !self.base.loaded {
            return Err(OxidebpfError::MapNotLoaded);
        }
        if self.base.fd < 0 {
            return Err(OxidebpfError::MapNotLoaded);
        }
        if std::mem::size_of::<T>() as u32 != self.base.map_config.value_size {
            return Err(OxidebpfError::MapValueSizeMismatch);
        }
        if std::mem::size_of::<U>() as u32 != self.base.map_config.key_size {
            return Err(OxidebpfError::MapKeySizeMismatch);
        }
        bpf_map_lookup_elem(self.base.fd, key)
    }

    /// Writes an index to and index of a map of type BPF_MAP_TYPE_ARRAY
    ///
    /// Initiates a write to `key` of `value`. The value needs to match the array
    /// type that was used when the map was created
    ///
    /// NOTE: This method calls will write a certain amount of memory based on what the
    /// size of `T` is. Make sure that `T` matches the type of the value (e.g., with `#[repr(C)]`)
    /// that is being used in the map.
    ///
    /// # Example
    /// ```
    /// use oxidebpf::{BpfHashMap, RWMap};
    /// use std::process;
    ///
    /// // this is safe because we are reading and writing a u64, and the value_size we
    /// // pass into new() is a u64
    ///
    /// unsafe {
    ///     let map: BpfHashMap = BpfHashMap::new(
    ///        "mymap",
    ///        std::mem::size_of::<u32>() as u32,
    ///        std::mem::size_of::<u64>() as u32,
    ///        1024,
    ///     ).expect("Failed to create map");
    ///     let _ = map.write(process::id(), 12345u64);
    ///     assert_eq!(
    ///         12345u64,
    ///         map.read(process::id()).expect("Failed to read value from map")
    ///     );
    /// }
    /// ```
    unsafe fn write(&self, key: U, value: T) -> Result<(), OxidebpfError> {
        if !self.base.loaded {
            return Err(OxidebpfError::MapNotLoaded);
        }
        if self.base.fd < 0 {
            return Err(OxidebpfError::MapNotLoaded);
        }

        // Try and verify that size of the value type matches the size of the value field in the map
        if std::mem::size_of::<T>() as u32 != self.base.map_config.value_size {
            return Err(OxidebpfError::MapValueSizeMismatch);
        }
        if std::mem::size_of::<U>() as u32 != self.base.map_config.key_size {
            return Err(OxidebpfError::MapKeySizeMismatch);
        }
        bpf_map_update_elem(self.base.fd, key, value)
    }
}

impl Drop for PerfMap {
    fn drop(&mut self) {
        // if it doesn't work, we're gonna close it anyway so :shrug:
        #![allow(unused_must_use)]
        perf_event_ioc_disable(self.ev_fd);
        unsafe {
            libc::close(self.ev_fd);
        }
    }
}

impl Drop for ArrayMap {
    fn drop(&mut self) {
        self.base.loaded = false;
    }
}

#[cfg(test)]
mod map_tests {
    use crate::error::OxidebpfError;
    use crate::maps::process_cpu_string;
    use crate::maps::RWMap;
    use crate::maps::{ArrayMap, BpfHashMap};
    use nix::errno::Errno;

    // Doing the rough equivalent of C's time(NULL);
    fn time_null() -> u64 {
        let start = std::time::SystemTime::now();
        let seed_time = start
            .duration_since(std::time::UNIX_EPOCH)
            .expect("All time is broken!!");
        seed_time.as_millis() as u64
    }

    #[test]
    fn test_cpu_formatter() {
        assert_eq!(vec![0], process_cpu_string("0".to_string()).unwrap());
        assert_eq!(
            vec![0, 1, 2],
            process_cpu_string("0-2".to_string()).unwrap()
        );
        assert_eq!(
            vec![0, 3, 4, 5, 8],
            process_cpu_string("0,3-5,8".to_string()).unwrap()
        );
    }

    // Test the normal behavior of the array map type
    //
    // This test simply writes to all the entries in the map and then tries to read
    // them back. If it successfully reads the values back from the map then it
    // is considered passing
    #[test]
    fn test_map_array() {
        let array_size: u64 = 100;
        let map: ArrayMap = unsafe {
            ArrayMap::new(
                "mymap",
                std::mem::size_of::<u64>() as u32,
                array_size as u32,
            )
            .expect("Failed to create new map")
        };

        // Give it some "randomness"
        let nums: Vec<u64> = (0..array_size)
            .map(|v| (v * time_null() + 71) % 128)
            .collect();

        // Write
        for (idx, num) in nums.iter().enumerate() {
            unsafe { map.write(idx as u32, *num).expect("could not write to map") };
        }
        for (idx, num) in nums.iter().enumerate() {
            assert_eq!(*num, unsafe {
                map.read(idx as u32).expect("Failed to read value from map")
            });
        }

        // Updates the entries and retrieves them again
        let nums: Vec<u64> = nums.iter().map(|v| (v * time_null() + 71) % 128).collect();
        for (idx, num) in nums.iter().enumerate() {
            unsafe { map.write(idx as u32, *num).expect("could not write to map") };
        }
        for (idx, num) in nums.iter().enumerate() {
            assert_eq!(*num, unsafe {
                map.read(idx as u32).expect("Failed to read value from map")
            });
        }
    }

    // Tests a trying to read an element from outside the bounds of the array
    #[test]
    fn test_map_array_bad_index() {
        let array_size: u64 = 10;
        let map: ArrayMap = unsafe {
            ArrayMap::new(
                "mymap",
                std::mem::size_of::<u64>() as u32,
                array_size as u32,
            )
            .expect("Failed to create new map")
        };

        // Give it some "randomness"
        let nums: Vec<u64> = (0..array_size)
            .map(|v| (v * time_null() + 71) % 128)
            .collect();

        for (idx, num) in nums.iter().enumerate() {
            unsafe { map.write(idx as u32, *num).expect("could not write to map") };
        }
        let should_fail: Result<u64, OxidebpfError> = unsafe { map.read(100) };
        assert_eq!(
            should_fail.err().unwrap(),
            OxidebpfError::LinuxError(Errno::ENOENT)
        );
    }

    // Test writing outside the size of the array
    #[test]
    fn test_map_array_bad_write_index() {
        let array_size: u64 = 10;
        let map: ArrayMap = unsafe {
            ArrayMap::new(
                "mymap",
                std::mem::size_of::<u64>() as u32,
                array_size as u32,
            )
            .expect("Failed to create new map")
        };

        // Give it some "randomness"
        let nums: Vec<u64> = (0..array_size)
            .map(|v| (v * time_null() + 71) % 128)
            .collect();

        for (idx, num) in nums.iter().enumerate() {
            unsafe { map.write(idx as u32, *num).expect("could not write to map") };
        }

        // Should return E2BIG
        let should_fail = unsafe { map.write(100, 12345u64).err().unwrap() };
        assert_eq!(should_fail, OxidebpfError::LinuxError(Errno::E2BIG));
    }

    // Test storing a more complex structure
    #[test]
    fn test_map_array_complex_structure() {
        // A made up structure for this test
        struct TestStructure {
            durp0: u64,
            durp1: String,
            durp2: f64,
            durp3: bool,
        }

        // Create the map and initialize a vector of TestStructure
        let array_size: u64 = 10;
        let map: ArrayMap = unsafe {
            ArrayMap::new(
                "mymap",
                std::mem::size_of::<u64>() as u32,
                array_size as u32,
            )
            .expect("Failed to create new map")
        };

        let data: Vec<TestStructure> = (0..array_size)
            .map(|v| TestStructure {
                durp0: v,
                durp1: format!("Durp {}", v),
                durp2: 0.1234,
                durp3: v % 2 == 0,
            })
            .collect();

        // Write the test structures to the map
        for (i, tmp) in data.iter().enumerate() {
            unsafe { map.write(i as u32, tmp).expect("could not write to map") };
        }

        // Read the test structures from the map and compare with originals
        for (i, item) in data.iter().enumerate() {
            let val: &TestStructure =
                unsafe { map.read(i as u32).expect("Failed to read value from array") };
            assert_eq!(val.durp0, item.durp0);
            assert_eq!(val.durp1, item.durp1);
            assert_eq!(val.durp2, item.durp2);
            assert_eq!(val.durp3, item.durp3);
        }
    }

    #[test]
    fn test_hash_map() {
        let array_size: u64 = 100;

        let map: BpfHashMap = unsafe {
            BpfHashMap::new(
                "mymap",
                std::mem::size_of::<u32>() as u32,
                std::mem::size_of::<u64>() as u32,
                1024,
            )
            .expect("Failed to create new map")
        };
        // Give it some "randomness"
        let nums: Vec<u64> = (0..array_size)
            .map(|v| (v * time_null() + 71) % 128)
            .collect();
        for num in nums.iter() {
            unsafe {
                let _ = map.write(std::process::id(), *num);
                let val: u64 = map
                    .read(std::process::id())
                    .expect("Failed to read value from hashmap");
                assert_eq!(val, *num);
            }
        }
    }

    #[test]
    fn test_hash_map_bad_index() {
        let map: BpfHashMap = unsafe {
            BpfHashMap::new(
                "mymap",
                std::mem::size_of::<u32>() as u32,
                std::mem::size_of::<u64>() as u32,
                1024,
            )
            .expect("Failed to create new map")
        };
        let _ = unsafe { map.write(1234, 1234) };
        let should_fail: Result<u64, OxidebpfError> = unsafe { map.read(4321) };
        assert_eq!(
            should_fail.err().unwrap(),
            OxidebpfError::LinuxError(Errno::ENOENT)
        );
    }

    #[test]
    fn test_hash_map_complex_key_value() {
        // A made up structure for this test
        #[derive(Clone, Copy)]
        struct TestStructure<'a> {
            durp0: u64,
            durp1: &'a str,
            durp2: f64,
            durp3: bool,
        }

        // Create the map and initialize a vector of TestStructure
        let array_size: u32 = 10;
        let map: BpfHashMap = unsafe {
            BpfHashMap::new(
                "mymap",
                std::mem::size_of::<u32>() as u32,
                std::mem::size_of::<TestStructure>() as u32,
                array_size as u32,
            )
            .expect("Failed to create new map")
        };

        let data: Vec<TestStructure> = (0..array_size)
            .map(|v| TestStructure {
                durp0: v as u64,
                durp1: "Durp",
                durp2: 0.1234,
                durp3: v % 2 == 0,
            })
            .collect();

        // Write the test structures to the map
        for (i, item) in data.iter().enumerate() {
            unsafe {
                map.write(std::process::id() + i as u32, *item)
                    .expect("could not write to map");
            }
            let val: TestStructure = unsafe {
                map.read(std::process::id() + i as u32)
                    .expect("Failed to read value from array")
            };
            assert_eq!(val.durp0, item.durp0);
            assert_eq!(val.durp1, item.durp1);
            assert_eq!(val.durp2, item.durp2);
            assert_eq!(val.durp3, item.durp3);
        }
    }
}<|MERGE_RESOLUTION|>--- conflicted
+++ resolved
@@ -360,30 +360,6 @@
 
             match (*event).type_ {
                 perf_event_type::PERF_RECORD_SAMPLE => {
-<<<<<<< HEAD
-                    let (header_bytes, data) = buf
-                        .as_slice()
-                        .split_at(std::mem::size_of::<PerfEventHeader>());
-                    let (len, data) = data.split_at(std::mem::size_of::<u32>());
-                    let (_, header, _) = header_bytes.align_to::<PerfEventHeader>();
-                    let (_, size, _) = len.align_to::<u32>();
-                    if header.len() != 1 {
-                        return Err(OxidebpfError::BadPerfSample);
-                    }
-                    if size.len() != 1 {
-                        return Err(OxidebpfError::BadPerfSample);
-                    }
-                    let header = *header.get(0).ok_or(OxidebpfError::BadPerfSample)?;
-                    let size = *size.get(0).ok_or(OxidebpfError::BadPerfSample)?;
-                    let sample = PerfEventSample {
-                        header,
-                        size,
-                        // the alternative to this `to_vec()` is to `Box` the whole sample, which
-                        // is slower
-                        data: data.to_vec(),
-                    };
-                    Ok(Some(PerfEvent::<'a>::Sample(sample)))
-=======
                     use std::mem::size_of;
 
                     let header = {
@@ -413,9 +389,8 @@
                         buf
                     };
 
-                    let sample = Box::new(PerfEventSample { header, size, data });
+                    let sample = PerfEventSample { header, size, data };
                     Ok(Some(PerfEvent::Sample(sample)))
->>>>>>> 4c4065bc
                 }
                 perf_event_type::PERF_RECORD_LOST => Ok(Some(PerfEvent::<'a>::Lost(
                     &*(buf.as_ptr() as *const PerfEventLostSamples),
