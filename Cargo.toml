[package]
name = "oxidebpf"
version = "0.1.0"
license = "BSD-3-Clause"
authors = [
    "Carl Petty <carl.petty@redcanary.com>",
    "Brandon Jackson <brandon.jackson@redcanary.com>",
    "Rafael Ortiz <rafael.ortiz@redcanary.com>",
    "Dave Bogle <dave.bogle@redcanary.com>",
]
edition = "2018"

# See more keys and their definitions at https://doc.rust-lang.org/cargo/reference/manifest.html

[dependencies]
libc = "0.2.97"
goblin = "0.4.2"
nix = "0.21.0"
itertools = "0.10.1"
crossbeam-channel = "0.5.1"
lazy_static = "1.4.0"
uuid = { version = "0.8.2", features = ["v4"] }
mio = { version = "0.7.13", features = ["os-poll", "os-ext"] }
<<<<<<< HEAD
retry = "1.3.0"
=======
proc-mounts = "0.2.4"
>>>>>>> b4e40a44
slog = "2.7.0"
slog-stdlog = "4.1.0"
slog-term = "2.8.0"
slog-atomic = "3.1.0"

[dev-dependencies]
oxidebpf = { path = ".", features = ["log_buf"] }
memmap = "0.7.0"
scopeguard = "1.1.0"
ctrlc = "3.1.9"

[features]
log_buf = []<|MERGE_RESOLUTION|>--- conflicted
+++ resolved
@@ -21,11 +21,8 @@
 lazy_static = "1.4.0"
 uuid = { version = "0.8.2", features = ["v4"] }
 mio = { version = "0.7.13", features = ["os-poll", "os-ext"] }
-<<<<<<< HEAD
 retry = "1.3.0"
-=======
 proc-mounts = "0.2.4"
->>>>>>> b4e40a44
 slog = "2.7.0"
 slog-stdlog = "4.1.0"
 slog-term = "2.8.0"
