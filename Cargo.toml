--- conflicted
+++ resolved
@@ -8,11 +8,7 @@
 
 [dependencies]
 libc = "0.2.94"
-<<<<<<< HEAD
+goblin = "0.4.0"
 nix = "0.20.0"
 syscalls = "0.3.3"
-hex = "0.4.3"
-=======
-goblin = "0.4.0"
-nix = "0.20.0"
->>>>>>> 741bc0c8
+hex = "0.4.3"