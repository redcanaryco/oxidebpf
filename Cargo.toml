[package]
name = "oxidebpf"
version = "0.1.0"
license = "BSD-3-Clause"
authors = [
    "Carl Petty <carl.petty@redcanary.com>",
    "Brandon Jackson <brandon.jackson@redcanary.com>",
    "Rafael Ortiz <rafael.ortiz@redcanary.com>",
    "Dave Bogle <dave.bogle@redcanary.com>",
]
edition = "2018"

# See more keys and their definitions at https://doc.rust-lang.org/cargo/reference/manifest.html

[dependencies]
libc = "0.2.104"
goblin = "0.4.3"
nix = "0.23.0"
itertools = "0.10.1"
crossbeam-channel = "0.5.1"
lazy_static = "1.4.0"
uuid = { version = "0.8.2", features = ["v4"] }
<<<<<<< HEAD
mio = { version = "0.7.14", features = ["os-poll", "os-ext"] }
=======
mio = { version = "0.7.13", features = ["os-poll", "os-ext"] }
retry = "1.3.0"
>>>>>>> f569edfe
proc-mounts = "0.2.4"
slog = "2.7.0"
slog-stdlog = "4.1.0"
slog-term = "2.8.0"
slog-atomic = "3.1.0"

[dev-dependencies]
oxidebpf = { path = ".", features = ["log_buf"] }
memmap = "0.7.0"
scopeguard = "1.1.0"
ctrlc = "3.2.1"

[features]
log_buf = []<|MERGE_RESOLUTION|>--- conflicted
+++ resolved
@@ -20,12 +20,8 @@
 crossbeam-channel = "0.5.1"
 lazy_static = "1.4.0"
 uuid = { version = "0.8.2", features = ["v4"] }
-<<<<<<< HEAD
 mio = { version = "0.7.14", features = ["os-poll", "os-ext"] }
-=======
-mio = { version = "0.7.13", features = ["os-poll", "os-ext"] }
 retry = "1.3.0"
->>>>>>> f569edfe
 proc-mounts = "0.2.4"
 slog = "2.7.0"
 slog-stdlog = "4.1.0"
